--- conflicted
+++ resolved
@@ -10,10 +10,7 @@
 	select SLOW_WORK
 	select QUOTA
 	select QUOTACTL
-<<<<<<< HEAD
-=======
 	select FS_JOURNAL_INFO
->>>>>>> 2fbe74b9
 	help
 	  A cluster filesystem.
 
