--- conflicted
+++ resolved
@@ -35,11 +35,7 @@
 static const unsigned short normal_i2c[] = { 0x2c, 0x2d, 0x2e, I2C_CLIENT_END };
 
 /* Insmod parameters */
-<<<<<<< HEAD
-I2C_CLIENT_INSMOD_2(thmc50, adm1022);
-=======
 enum chips { thmc50, adm1022 };
->>>>>>> 2fbe74b9
 
 static unsigned short adm1022_temp3[16];
 static unsigned int adm1022_temp3_num;
