--- conflicted
+++ resolved
@@ -56,8 +56,6 @@
 
 static const char usbipd_help_string[] =
 	"usage: usbipd [options]\n"
-<<<<<<< HEAD
-=======
 	"\n"
 	"	-4, --ipv4\n"
 	"		Bind to IPv4. Default is both.\n"
@@ -65,7 +63,6 @@
 	"	-6, --ipv6\n"
 	"		Bind to IPv6. Default is both.\n"
 	"\n"
->>>>>>> d8ec26d7
 	"	-D, --daemon\n"
 	"		Run as a daemon process.\n"
 	"\n"
@@ -372,11 +369,7 @@
 	const size_t ai_buf_size = NI_MAXHOST + NI_MAXSERV + 2;
 	char ai_buf[ai_buf_size];
 
-<<<<<<< HEAD
-	for (ai = ai_head; ai && nsockfd < MAXSOCKFD; ai = ai->ai_next) {
-=======
 	for (ai = ai_head; ai && nsockfd < maxsockfd; ai = ai->ai_next) {
->>>>>>> d8ec26d7
 		int sock;
 		addrinfo_to_text(ai, ai_buf, ai_buf_size);
 		dbg("opening %s", ai_buf);
@@ -389,12 +382,9 @@
 
 		usbip_net_set_reuseaddr(sock);
 		usbip_net_set_nodelay(sock);
-<<<<<<< HEAD
-=======
 		/* We use seperate sockets for IPv4 and IPv6
 		 * (see do_standalone_mode()) */
 		usbip_net_set_v6only(sock);
->>>>>>> d8ec26d7
 
 		if (sock >= FD_SETSIZE) {
 			err("FD_SETSIZE: %s: sock=%d, max=%d",
@@ -489,11 +479,7 @@
 	}
 }
 
-<<<<<<< HEAD
-static int do_standalone_mode(int daemonize)
-=======
 static int do_standalone_mode(int daemonize, int ipv4, int ipv6)
->>>>>>> d8ec26d7
 {
 	struct addrinfo *ai_head;
 	int sockfdlist[MAXSOCKFD];
@@ -594,12 +580,9 @@
 int main(int argc, char *argv[])
 {
 	static const struct option longopts[] = {
-<<<<<<< HEAD
-=======
 		{ "ipv4",     no_argument,       NULL, '4' },
 		{ "ipv6",     no_argument,       NULL, '6' },
 		{ "daemon",   no_argument,       NULL, 'D' },
->>>>>>> d8ec26d7
 		{ "daemon",   no_argument,       NULL, 'D' },
 		{ "debug",    no_argument,       NULL, 'd' },
 		{ "pid",      optional_argument, NULL, 'P' },
@@ -628,11 +611,7 @@
 
 	cmd = cmd_standalone_mode;
 	for (;;) {
-<<<<<<< HEAD
-		opt = getopt_long(argc, argv, "DdP::t:hv", longopts, NULL);
-=======
 		opt = getopt_long(argc, argv, "46DdP::t:hv", longopts, NULL);
->>>>>>> d8ec26d7
 
 		if (opt == -1)
 			break;
@@ -674,11 +653,7 @@
 
 	switch (cmd) {
 	case cmd_standalone_mode:
-<<<<<<< HEAD
-		rc = do_standalone_mode(daemonize);
-=======
 		rc = do_standalone_mode(daemonize, ipv4, ipv6);
->>>>>>> d8ec26d7
 		remove_pid_file();
 		break;
 	case cmd_version:
