/*
 * max8997.c - mfd core driver for the Maxim 8966 and 8997
 *
 * Copyright (C) 2011 Samsung Electronics
 * MyungJoo Ham <myungjoo.ham@smasung.com>
 *
 * This program is free software; you can redistribute it and/or modify
 * it under the terms of the GNU General Public License as published by
 * the Free Software Foundation; either version 2 of the License, or
 * (at your option) any later version.
 *
 * This program is distributed in the hope that it will be useful,
 * but WITHOUT ANY WARRANTY; without even the implied warranty of
 * MERCHANTABILITY or FITNESS FOR A PARTICULAR PURPOSE.  See the
 * GNU General Public License for more details.
 *
 * You should have received a copy of the GNU General Public License
 * along with this program; if not, write to the Free Software
 * Foundation, Inc., 59 Temple Place, Suite 330, Boston, MA  02111-1307  USA
 *
 * This driver is based on max8998.c
 */

#include <linux/err.h>
#include <linux/slab.h>
#include <linux/i2c.h>
#include <linux/of.h>
#include <linux/of_irq.h>
#include <linux/interrupt.h>
#include <linux/pm_runtime.h>
#include <linux/module.h>
#include <linux/mutex.h>
#include <linux/mfd/core.h>
#include <linux/mfd/max8997.h>
#include <linux/mfd/max8997-private.h>

#define I2C_ADDR_PMIC	(0xCC >> 1)
#define I2C_ADDR_MUIC	(0x4A >> 1)
#define I2C_ADDR_BATTERY	(0x6C >> 1)
#define I2C_ADDR_RTC	(0x0C >> 1)
#define I2C_ADDR_HAPTIC	(0x90 >> 1)

static const struct mfd_cell max8997_devs[] = {
	{ .name = "max8997-pmic", },
	{ .name = "max8997-rtc", },
	{ .name = "max8997-battery", },
	{ .name = "max8997-haptic", },
	{ .name = "max8997-muic", },
	{ .name = "max8997-led", .id = 1 },
	{ .name = "max8997-led", .id = 2 },
};

#ifdef CONFIG_OF
static struct of_device_id max8997_pmic_dt_match[] = {
	{ .compatible = "maxim,max8997-pmic", .data = (void *)TYPE_MAX8997 },
	{},
};
#endif

int max8997_read_reg(struct i2c_client *i2c, u8 reg, u8 *dest)
{
	struct max8997_dev *max8997 = i2c_get_clientdata(i2c);
	int ret;

	mutex_lock(&max8997->iolock);
	ret = i2c_smbus_read_byte_data(i2c, reg);
	mutex_unlock(&max8997->iolock);
	if (ret < 0)
		return ret;

	ret &= 0xff;
	*dest = ret;
	return 0;
}
EXPORT_SYMBOL_GPL(max8997_read_reg);

int max8997_bulk_read(struct i2c_client *i2c, u8 reg, int count, u8 *buf)
{
	struct max8997_dev *max8997 = i2c_get_clientdata(i2c);
	int ret;

	mutex_lock(&max8997->iolock);
	ret = i2c_smbus_read_i2c_block_data(i2c, reg, count, buf);
	mutex_unlock(&max8997->iolock);
	if (ret < 0)
		return ret;

	return 0;
}
EXPORT_SYMBOL_GPL(max8997_bulk_read);

int max8997_write_reg(struct i2c_client *i2c, u8 reg, u8 value)
{
	struct max8997_dev *max8997 = i2c_get_clientdata(i2c);
	int ret;

	mutex_lock(&max8997->iolock);
	ret = i2c_smbus_write_byte_data(i2c, reg, value);
	mutex_unlock(&max8997->iolock);
	return ret;
}
EXPORT_SYMBOL_GPL(max8997_write_reg);

int max8997_bulk_write(struct i2c_client *i2c, u8 reg, int count, u8 *buf)
{
	struct max8997_dev *max8997 = i2c_get_clientdata(i2c);
	int ret;

	mutex_lock(&max8997->iolock);
	ret = i2c_smbus_write_i2c_block_data(i2c, reg, count, buf);
	mutex_unlock(&max8997->iolock);
	if (ret < 0)
		return ret;

	return 0;
}
EXPORT_SYMBOL_GPL(max8997_bulk_write);

int max8997_update_reg(struct i2c_client *i2c, u8 reg, u8 val, u8 mask)
{
	struct max8997_dev *max8997 = i2c_get_clientdata(i2c);
	int ret;

	mutex_lock(&max8997->iolock);
	ret = i2c_smbus_read_byte_data(i2c, reg);
	if (ret >= 0) {
		u8 old_val = ret & 0xff;
		u8 new_val = (val & mask) | (old_val & (~mask));
		ret = i2c_smbus_write_byte_data(i2c, reg, new_val);
	}
	mutex_unlock(&max8997->iolock);
	return ret;
}
EXPORT_SYMBOL_GPL(max8997_update_reg);

/*
 * Only the common platform data elements for max8997 are parsed here from the
 * device tree. Other sub-modules of max8997 such as pmic, rtc and others have
 * to parse their own platform data elements from device tree.
 *
 * The max8997 platform data structure is instantiated here and the drivers for
 * the sub-modules need not instantiate another instance while parsing their
 * platform data.
 */
static struct max8997_platform_data *max8997_i2c_parse_dt_pdata(
					struct device *dev)
{
	struct max8997_platform_data *pd;

	pd = devm_kzalloc(dev, sizeof(*pd), GFP_KERNEL);
	if (!pd) {
		dev_err(dev, "could not allocate memory for pdata\n");
		return ERR_PTR(-ENOMEM);
	}

	pd->ono = irq_of_parse_and_map(dev->of_node, 1);

	/*
	 * ToDo: the 'wakeup' member in the platform data is more of a linux
	 * specfic information. Hence, there is no binding for that yet and
	 * not parsed here.
	 */

	return pd;
}

static inline unsigned long max8997_i2c_get_driver_data(struct i2c_client *i2c,
						const struct i2c_device_id *id)
{
	if (IS_ENABLED(CONFIG_OF) && i2c->dev.of_node) {
		const struct of_device_id *match;
		match = of_match_node(max8997_pmic_dt_match, i2c->dev.of_node);
		return (unsigned long)match->data;
	}
<<<<<<< HEAD
	return (int)id->driver_data;
=======
	return id->driver_data;
>>>>>>> e3703f8c
}

static int max8997_i2c_probe(struct i2c_client *i2c,
			    const struct i2c_device_id *id)
{
	struct max8997_dev *max8997;
	struct max8997_platform_data *pdata = dev_get_platdata(&i2c->dev);
	int ret = 0;

	max8997 = devm_kzalloc(&i2c->dev, sizeof(struct max8997_dev),
				GFP_KERNEL);
	if (max8997 == NULL)
		return -ENOMEM;

	i2c_set_clientdata(i2c, max8997);
	max8997->dev = &i2c->dev;
	max8997->i2c = i2c;
	max8997->type = max8997_i2c_get_driver_data(i2c, id);
	max8997->irq = i2c->irq;

	if (IS_ENABLED(CONFIG_OF) && max8997->dev->of_node) {
		pdata = max8997_i2c_parse_dt_pdata(max8997->dev);
		if (IS_ERR(pdata))
			return PTR_ERR(pdata);
	}

	if (!pdata)
		return ret;

	max8997->pdata = pdata;
	max8997->ono = pdata->ono;

	mutex_init(&max8997->iolock);

	max8997->rtc = i2c_new_dummy(i2c->adapter, I2C_ADDR_RTC);
	i2c_set_clientdata(max8997->rtc, max8997);
	max8997->haptic = i2c_new_dummy(i2c->adapter, I2C_ADDR_HAPTIC);
	i2c_set_clientdata(max8997->haptic, max8997);
	max8997->muic = i2c_new_dummy(i2c->adapter, I2C_ADDR_MUIC);
	i2c_set_clientdata(max8997->muic, max8997);

	pm_runtime_set_active(max8997->dev);

	max8997_irq_init(max8997);

	ret = mfd_add_devices(max8997->dev, -1, max8997_devs,
			ARRAY_SIZE(max8997_devs),
			NULL, 0, NULL);
	if (ret < 0) {
		dev_err(max8997->dev, "failed to add MFD devices %d\n", ret);
		goto err_mfd;
	}

	/*
	 * TODO: enable others (flash, muic, rtc, battery, ...) and
	 * check the return value
	 */

	/* MAX8997 has a power button input. */
	device_init_wakeup(max8997->dev, pdata->wakeup);

	return ret;

err_mfd:
	mfd_remove_devices(max8997->dev);
	i2c_unregister_device(max8997->muic);
	i2c_unregister_device(max8997->haptic);
	i2c_unregister_device(max8997->rtc);
	return ret;
}

static int max8997_i2c_remove(struct i2c_client *i2c)
{
	struct max8997_dev *max8997 = i2c_get_clientdata(i2c);

	mfd_remove_devices(max8997->dev);
	i2c_unregister_device(max8997->muic);
	i2c_unregister_device(max8997->haptic);
	i2c_unregister_device(max8997->rtc);

	return 0;
}

static const struct i2c_device_id max8997_i2c_id[] = {
	{ "max8997", TYPE_MAX8997 },
	{ "max8966", TYPE_MAX8966 },
	{ }
};
MODULE_DEVICE_TABLE(i2c, max8998_i2c_id);

static u8 max8997_dumpaddr_pmic[] = {
	MAX8997_REG_INT1MSK,
	MAX8997_REG_INT2MSK,
	MAX8997_REG_INT3MSK,
	MAX8997_REG_INT4MSK,
	MAX8997_REG_MAINCON1,
	MAX8997_REG_MAINCON2,
	MAX8997_REG_BUCKRAMP,
	MAX8997_REG_BUCK1CTRL,
	MAX8997_REG_BUCK1DVS1,
	MAX8997_REG_BUCK1DVS2,
	MAX8997_REG_BUCK1DVS3,
	MAX8997_REG_BUCK1DVS4,
	MAX8997_REG_BUCK1DVS5,
	MAX8997_REG_BUCK1DVS6,
	MAX8997_REG_BUCK1DVS7,
	MAX8997_REG_BUCK1DVS8,
	MAX8997_REG_BUCK2CTRL,
	MAX8997_REG_BUCK2DVS1,
	MAX8997_REG_BUCK2DVS2,
	MAX8997_REG_BUCK2DVS3,
	MAX8997_REG_BUCK2DVS4,
	MAX8997_REG_BUCK2DVS5,
	MAX8997_REG_BUCK2DVS6,
	MAX8997_REG_BUCK2DVS7,
	MAX8997_REG_BUCK2DVS8,
	MAX8997_REG_BUCK3CTRL,
	MAX8997_REG_BUCK3DVS,
	MAX8997_REG_BUCK4CTRL,
	MAX8997_REG_BUCK4DVS,
	MAX8997_REG_BUCK5CTRL,
	MAX8997_REG_BUCK5DVS1,
	MAX8997_REG_BUCK5DVS2,
	MAX8997_REG_BUCK5DVS3,
	MAX8997_REG_BUCK5DVS4,
	MAX8997_REG_BUCK5DVS5,
	MAX8997_REG_BUCK5DVS6,
	MAX8997_REG_BUCK5DVS7,
	MAX8997_REG_BUCK5DVS8,
	MAX8997_REG_BUCK6CTRL,
	MAX8997_REG_BUCK6BPSKIPCTRL,
	MAX8997_REG_BUCK7CTRL,
	MAX8997_REG_BUCK7DVS,
	MAX8997_REG_LDO1CTRL,
	MAX8997_REG_LDO2CTRL,
	MAX8997_REG_LDO3CTRL,
	MAX8997_REG_LDO4CTRL,
	MAX8997_REG_LDO5CTRL,
	MAX8997_REG_LDO6CTRL,
	MAX8997_REG_LDO7CTRL,
	MAX8997_REG_LDO8CTRL,
	MAX8997_REG_LDO9CTRL,
	MAX8997_REG_LDO10CTRL,
	MAX8997_REG_LDO11CTRL,
	MAX8997_REG_LDO12CTRL,
	MAX8997_REG_LDO13CTRL,
	MAX8997_REG_LDO14CTRL,
	MAX8997_REG_LDO15CTRL,
	MAX8997_REG_LDO16CTRL,
	MAX8997_REG_LDO17CTRL,
	MAX8997_REG_LDO18CTRL,
	MAX8997_REG_LDO21CTRL,
	MAX8997_REG_MBCCTRL1,
	MAX8997_REG_MBCCTRL2,
	MAX8997_REG_MBCCTRL3,
	MAX8997_REG_MBCCTRL4,
	MAX8997_REG_MBCCTRL5,
	MAX8997_REG_MBCCTRL6,
	MAX8997_REG_OTPCGHCVS,
	MAX8997_REG_SAFEOUTCTRL,
	MAX8997_REG_LBCNFG1,
	MAX8997_REG_LBCNFG2,
	MAX8997_REG_BBCCTRL,

	MAX8997_REG_FLASH1_CUR,
	MAX8997_REG_FLASH2_CUR,
	MAX8997_REG_MOVIE_CUR,
	MAX8997_REG_GSMB_CUR,
	MAX8997_REG_BOOST_CNTL,
	MAX8997_REG_LEN_CNTL,
	MAX8997_REG_FLASH_CNTL,
	MAX8997_REG_WDT_CNTL,
	MAX8997_REG_MAXFLASH1,
	MAX8997_REG_MAXFLASH2,
	MAX8997_REG_FLASHSTATUSMASK,

	MAX8997_REG_GPIOCNTL1,
	MAX8997_REG_GPIOCNTL2,
	MAX8997_REG_GPIOCNTL3,
	MAX8997_REG_GPIOCNTL4,
	MAX8997_REG_GPIOCNTL5,
	MAX8997_REG_GPIOCNTL6,
	MAX8997_REG_GPIOCNTL7,
	MAX8997_REG_GPIOCNTL8,
	MAX8997_REG_GPIOCNTL9,
	MAX8997_REG_GPIOCNTL10,
	MAX8997_REG_GPIOCNTL11,
	MAX8997_REG_GPIOCNTL12,

	MAX8997_REG_LDO1CONFIG,
	MAX8997_REG_LDO2CONFIG,
	MAX8997_REG_LDO3CONFIG,
	MAX8997_REG_LDO4CONFIG,
	MAX8997_REG_LDO5CONFIG,
	MAX8997_REG_LDO6CONFIG,
	MAX8997_REG_LDO7CONFIG,
	MAX8997_REG_LDO8CONFIG,
	MAX8997_REG_LDO9CONFIG,
	MAX8997_REG_LDO10CONFIG,
	MAX8997_REG_LDO11CONFIG,
	MAX8997_REG_LDO12CONFIG,
	MAX8997_REG_LDO13CONFIG,
	MAX8997_REG_LDO14CONFIG,
	MAX8997_REG_LDO15CONFIG,
	MAX8997_REG_LDO16CONFIG,
	MAX8997_REG_LDO17CONFIG,
	MAX8997_REG_LDO18CONFIG,
	MAX8997_REG_LDO21CONFIG,

	MAX8997_REG_DVSOKTIMER1,
	MAX8997_REG_DVSOKTIMER2,
	MAX8997_REG_DVSOKTIMER4,
	MAX8997_REG_DVSOKTIMER5,
};

static u8 max8997_dumpaddr_muic[] = {
	MAX8997_MUIC_REG_INTMASK1,
	MAX8997_MUIC_REG_INTMASK2,
	MAX8997_MUIC_REG_INTMASK3,
	MAX8997_MUIC_REG_CDETCTRL,
	MAX8997_MUIC_REG_CONTROL1,
	MAX8997_MUIC_REG_CONTROL2,
	MAX8997_MUIC_REG_CONTROL3,
};

static u8 max8997_dumpaddr_haptic[] = {
	MAX8997_HAPTIC_REG_CONF1,
	MAX8997_HAPTIC_REG_CONF2,
	MAX8997_HAPTIC_REG_DRVCONF,
	MAX8997_HAPTIC_REG_CYCLECONF1,
	MAX8997_HAPTIC_REG_CYCLECONF2,
	MAX8997_HAPTIC_REG_SIGCONF1,
	MAX8997_HAPTIC_REG_SIGCONF2,
	MAX8997_HAPTIC_REG_SIGCONF3,
	MAX8997_HAPTIC_REG_SIGCONF4,
	MAX8997_HAPTIC_REG_SIGDC1,
	MAX8997_HAPTIC_REG_SIGDC2,
	MAX8997_HAPTIC_REG_SIGPWMDC1,
	MAX8997_HAPTIC_REG_SIGPWMDC2,
	MAX8997_HAPTIC_REG_SIGPWMDC3,
	MAX8997_HAPTIC_REG_SIGPWMDC4,
};

static int max8997_freeze(struct device *dev)
{
	struct i2c_client *i2c = container_of(dev, struct i2c_client, dev);
	struct max8997_dev *max8997 = i2c_get_clientdata(i2c);
	int i;

	for (i = 0; i < ARRAY_SIZE(max8997_dumpaddr_pmic); i++)
		max8997_read_reg(i2c, max8997_dumpaddr_pmic[i],
				&max8997->reg_dump[i]);

	for (i = 0; i < ARRAY_SIZE(max8997_dumpaddr_muic); i++)
		max8997_read_reg(i2c, max8997_dumpaddr_muic[i],
				&max8997->reg_dump[i + MAX8997_REG_PMIC_END]);

	for (i = 0; i < ARRAY_SIZE(max8997_dumpaddr_haptic); i++)
		max8997_read_reg(i2c, max8997_dumpaddr_haptic[i],
				&max8997->reg_dump[i + MAX8997_REG_PMIC_END +
				MAX8997_MUIC_REG_END]);

	return 0;
}

static int max8997_restore(struct device *dev)
{
	struct i2c_client *i2c = container_of(dev, struct i2c_client, dev);
	struct max8997_dev *max8997 = i2c_get_clientdata(i2c);
	int i;

	for (i = 0; i < ARRAY_SIZE(max8997_dumpaddr_pmic); i++)
		max8997_write_reg(i2c, max8997_dumpaddr_pmic[i],
				max8997->reg_dump[i]);

	for (i = 0; i < ARRAY_SIZE(max8997_dumpaddr_muic); i++)
		max8997_write_reg(i2c, max8997_dumpaddr_muic[i],
				max8997->reg_dump[i + MAX8997_REG_PMIC_END]);

	for (i = 0; i < ARRAY_SIZE(max8997_dumpaddr_haptic); i++)
		max8997_write_reg(i2c, max8997_dumpaddr_haptic[i],
				max8997->reg_dump[i + MAX8997_REG_PMIC_END +
				MAX8997_MUIC_REG_END]);

	return 0;
}

static int max8997_suspend(struct device *dev)
{
	struct i2c_client *i2c = container_of(dev, struct i2c_client, dev);
	struct max8997_dev *max8997 = i2c_get_clientdata(i2c);

	if (device_may_wakeup(dev))
		irq_set_irq_wake(max8997->irq, 1);
	return 0;
}

static int max8997_resume(struct device *dev)
{
	struct i2c_client *i2c = container_of(dev, struct i2c_client, dev);
	struct max8997_dev *max8997 = i2c_get_clientdata(i2c);

	if (device_may_wakeup(dev))
		irq_set_irq_wake(max8997->irq, 0);
	return max8997_irq_resume(max8997);
}

static const struct dev_pm_ops max8997_pm = {
	.suspend = max8997_suspend,
	.resume = max8997_resume,
	.freeze = max8997_freeze,
	.restore = max8997_restore,
};

static struct i2c_driver max8997_i2c_driver = {
	.driver = {
		   .name = "max8997",
		   .owner = THIS_MODULE,
		   .pm = &max8997_pm,
		   .of_match_table = of_match_ptr(max8997_pmic_dt_match),
	},
	.probe = max8997_i2c_probe,
	.remove = max8997_i2c_remove,
	.id_table = max8997_i2c_id,
};

static int __init max8997_i2c_init(void)
{
	return i2c_add_driver(&max8997_i2c_driver);
}
/* init early so consumer devices can complete system boot */
subsys_initcall(max8997_i2c_init);

static void __exit max8997_i2c_exit(void)
{
	i2c_del_driver(&max8997_i2c_driver);
}
module_exit(max8997_i2c_exit);

MODULE_DESCRIPTION("MAXIM 8997 multi-function core driver");
MODULE_AUTHOR("MyungJoo Ham <myungjoo.ham@samsung.com>");
MODULE_LICENSE("GPL");<|MERGE_RESOLUTION|>--- conflicted
+++ resolved
@@ -172,11 +172,7 @@
 		match = of_match_node(max8997_pmic_dt_match, i2c->dev.of_node);
 		return (unsigned long)match->data;
 	}
-<<<<<<< HEAD
-	return (int)id->driver_data;
-=======
 	return id->driver_data;
->>>>>>> e3703f8c
 }
 
 static int max8997_i2c_probe(struct i2c_client *i2c,
