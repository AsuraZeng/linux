--- conflicted
+++ resolved
@@ -717,10 +717,7 @@
 }
 
 static void iwl_mvm_rx_dispatch(struct iwl_op_mode *op_mode,
-<<<<<<< HEAD
-=======
 				struct napi_struct *napi,
->>>>>>> ecc7c518
 				struct iwl_rx_cmd_buffer *rxb)
 {
 	struct iwl_rx_packet *pkt = rxb_addr(rxb);
@@ -728,11 +725,7 @@
 	u8 i;
 
 	if (likely(pkt->hdr.cmd == REPLY_RX_MPDU_CMD)) {
-<<<<<<< HEAD
-		iwl_mvm_rx_rx_mpdu(mvm, rxb);
-=======
 		iwl_mvm_rx_rx_mpdu(mvm, napi, rxb);
->>>>>>> ecc7c518
 		return;
 	}
 
