/*
 * Copyright (c) 2016 Intel Corporation
 *
 * Permission to use, copy, modify, distribute, and sell this software and its
 * documentation for any purpose is hereby granted without fee, provided that
 * the above copyright notice appear in all copies and that both that copyright
 * notice and this permission notice appear in supporting documentation, and
 * that the name of the copyright holders not be used in advertising or
 * publicity pertaining to distribution of the software without specific,
 * written prior permission.  The copyright holders make no representations
 * about the suitability of this software for any purpose.  It is provided "as
 * is" without express or implied warranty.
 *
 * THE COPYRIGHT HOLDERS DISCLAIM ALL WARRANTIES WITH REGARD TO THIS SOFTWARE,
 * INCLUDING ALL IMPLIED WARRANTIES OF MERCHANTABILITY AND FITNESS, IN NO
 * EVENT SHALL THE COPYRIGHT HOLDERS BE LIABLE FOR ANY SPECIAL, INDIRECT OR
 * CONSEQUENTIAL DAMAGES OR ANY DAMAGES WHATSOEVER RESULTING FROM LOSS OF USE,
 * DATA OR PROFITS, WHETHER IN AN ACTION OF CONTRACT, NEGLIGENCE OR OTHER
 * TORTIOUS ACTION, ARISING OUT OF OR IN CONNECTION WITH THE USE OR PERFORMANCE
 * OF THIS SOFTWARE.
 */

#include <drm/drmP.h>
#include <drm/drm_connector.h>
#include <drm/drm_edid.h>
#include <drm/drm_encoder.h>

#include "drm_crtc_internal.h"
#include "drm_internal.h"

/**
 * DOC: overview
 *
 * In DRM connectors are the general abstraction for display sinks, and include
 * als fixed panels or anything else that can display pixels in some form. As
 * opposed to all other KMS objects representing hardware (like CRTC, encoder or
 * plane abstractions) connectors can be hotplugged and unplugged at runtime.
 * Hence they are reference-counted using drm_connector_reference() and
 * drm_connector_unreference().
 *
 * KMS driver must create, initialize, register and attach at a &struct
 * drm_connector for each such sink. The instance is created as other KMS
 * objects and initialized by setting the following fields. The connector is
 * initialized with a call to drm_connector_init() with a pointer to the
 * &struct drm_connector_funcs and a connector type, and then exposed to
 * userspace with a call to drm_connector_register().
 *
 * Connectors must be attached to an encoder to be used. For devices that map
 * connectors to encoders 1:1, the connector should be attached at
 * initialization time with a call to drm_mode_connector_attach_encoder(). The
 * driver must also set the &drm_connector.encoder field to point to the
 * attached encoder.
 *
 * For connectors which are not fixed (like built-in panels) the driver needs to
 * support hotplug notifications. The simplest way to do that is by using the
 * probe helpers, see drm_kms_helper_poll_init() for connectors which don't have
 * hardware support for hotplug interrupts. Connectors with hardware hotplug
 * support can instead use e.g. drm_helper_hpd_irq_event().
 */

struct drm_conn_prop_enum_list {
	int type;
	const char *name;
	struct ida ida;
};

/*
 * Connector and encoder types.
 */
static struct drm_conn_prop_enum_list drm_connector_enum_list[] = {
	{ DRM_MODE_CONNECTOR_Unknown, "Unknown" },
	{ DRM_MODE_CONNECTOR_VGA, "VGA" },
	{ DRM_MODE_CONNECTOR_DVII, "DVI-I" },
	{ DRM_MODE_CONNECTOR_DVID, "DVI-D" },
	{ DRM_MODE_CONNECTOR_DVIA, "DVI-A" },
	{ DRM_MODE_CONNECTOR_Composite, "Composite" },
	{ DRM_MODE_CONNECTOR_SVIDEO, "SVIDEO" },
	{ DRM_MODE_CONNECTOR_LVDS, "LVDS" },
	{ DRM_MODE_CONNECTOR_Component, "Component" },
	{ DRM_MODE_CONNECTOR_9PinDIN, "DIN" },
	{ DRM_MODE_CONNECTOR_DisplayPort, "DP" },
	{ DRM_MODE_CONNECTOR_HDMIA, "HDMI-A" },
	{ DRM_MODE_CONNECTOR_HDMIB, "HDMI-B" },
	{ DRM_MODE_CONNECTOR_TV, "TV" },
	{ DRM_MODE_CONNECTOR_eDP, "eDP" },
	{ DRM_MODE_CONNECTOR_VIRTUAL, "Virtual" },
	{ DRM_MODE_CONNECTOR_DSI, "DSI" },
	{ DRM_MODE_CONNECTOR_DPI, "DPI" },
};

void drm_connector_ida_init(void)
{
	int i;

	for (i = 0; i < ARRAY_SIZE(drm_connector_enum_list); i++)
		ida_init(&drm_connector_enum_list[i].ida);
}

void drm_connector_ida_destroy(void)
{
	int i;

	for (i = 0; i < ARRAY_SIZE(drm_connector_enum_list); i++)
		ida_destroy(&drm_connector_enum_list[i].ida);
}

/**
 * drm_connector_get_cmdline_mode - reads the user's cmdline mode
 * @connector: connector to quwery
 *
 * The kernel supports per-connector configuration of its consoles through
 * use of the video= parameter. This function parses that option and
 * extracts the user's specified mode (or enable/disable status) for a
 * particular connector. This is typically only used during the early fbdev
 * setup.
 */
static void drm_connector_get_cmdline_mode(struct drm_connector *connector)
{
	struct drm_cmdline_mode *mode = &connector->cmdline_mode;
	char *option = NULL;

	if (fb_get_options(connector->name, &option))
		return;

	if (!drm_mode_parse_command_line_for_connector(option,
						       connector,
						       mode))
		return;

	if (mode->force) {
		const char *s;

		switch (mode->force) {
		case DRM_FORCE_OFF:
			s = "OFF";
			break;
		case DRM_FORCE_ON_DIGITAL:
			s = "ON - dig";
			break;
		default:
		case DRM_FORCE_ON:
			s = "ON";
			break;
		}

		DRM_INFO("forcing %s connector %s\n", connector->name, s);
		connector->force = mode->force;
	}

	DRM_DEBUG_KMS("cmdline mode for connector %s %dx%d@%dHz%s%s%s\n",
		      connector->name,
		      mode->xres, mode->yres,
		      mode->refresh_specified ? mode->refresh : 60,
		      mode->rb ? " reduced blanking" : "",
		      mode->margins ? " with margins" : "",
		      mode->interlace ?  " interlaced" : "");
}

static void drm_connector_free(struct kref *kref)
{
	struct drm_connector *connector =
		container_of(kref, struct drm_connector, base.refcount);
	struct drm_device *dev = connector->dev;

	drm_mode_object_unregister(dev, &connector->base);
	connector->funcs->destroy(connector);
}

/**
 * drm_connector_init - Init a preallocated connector
 * @dev: DRM device
 * @connector: the connector to init
 * @funcs: callbacks for this connector
 * @connector_type: user visible type of the connector
 *
 * Initialises a preallocated connector. Connectors should be
 * subclassed as part of driver connector objects.
 *
 * Returns:
 * Zero on success, error code on failure.
 */
int drm_connector_init(struct drm_device *dev,
		       struct drm_connector *connector,
		       const struct drm_connector_funcs *funcs,
		       int connector_type)
{
	struct drm_mode_config *config = &dev->mode_config;
	int ret;
	struct ida *connector_ida =
		&drm_connector_enum_list[connector_type].ida;

	ret = drm_mode_object_get_reg(dev, &connector->base,
				      DRM_MODE_OBJECT_CONNECTOR,
				      false, drm_connector_free);
	if (ret)
		return ret;

	connector->base.properties = &connector->properties;
	connector->dev = dev;
	connector->funcs = funcs;

	ret = ida_simple_get(&config->connector_ida, 0, 0, GFP_KERNEL);
	if (ret < 0)
		goto out_put;
	connector->index = ret;
	ret = 0;

	connector->connector_type = connector_type;
	connector->connector_type_id =
		ida_simple_get(connector_ida, 1, 0, GFP_KERNEL);
	if (connector->connector_type_id < 0) {
		ret = connector->connector_type_id;
		goto out_put_id;
	}
	connector->name =
		kasprintf(GFP_KERNEL, "%s-%d",
			  drm_connector_enum_list[connector_type].name,
			  connector->connector_type_id);
	if (!connector->name) {
		ret = -ENOMEM;
		goto out_put_type_id;
	}

	INIT_LIST_HEAD(&connector->probed_modes);
	INIT_LIST_HEAD(&connector->modes);
	mutex_init(&connector->mutex);
	connector->edid_blob_ptr = NULL;
	connector->status = connector_status_unknown;

	drm_connector_get_cmdline_mode(connector);

	/* We should add connectors at the end to avoid upsetting the connector
	 * index too much. */
	spin_lock_irq(&config->connector_list_lock);
	list_add_tail(&connector->head, &config->connector_list);
	config->num_connector++;
	spin_unlock_irq(&config->connector_list_lock);

	if (connector_type != DRM_MODE_CONNECTOR_VIRTUAL)
		drm_object_attach_property(&connector->base,
					      config->edid_property,
					      0);

	drm_object_attach_property(&connector->base,
				      config->dpms_property, 0);

	if (drm_core_check_feature(dev, DRIVER_ATOMIC)) {
		drm_object_attach_property(&connector->base, config->prop_crtc_id, 0);
	}

	connector->debugfs_entry = NULL;
out_put_type_id:
	if (ret)
		ida_simple_remove(connector_ida, connector->connector_type_id);
out_put_id:
	if (ret)
		ida_simple_remove(&config->connector_ida, connector->index);
out_put:
	if (ret)
		drm_mode_object_unregister(dev, &connector->base);

	return ret;
}
EXPORT_SYMBOL(drm_connector_init);

/**
 * drm_mode_connector_attach_encoder - attach a connector to an encoder
 * @connector: connector to attach
 * @encoder: encoder to attach @connector to
 *
 * This function links up a connector to an encoder. Note that the routing
 * restrictions between encoders and crtcs are exposed to userspace through the
 * possible_clones and possible_crtcs bitmasks.
 *
 * Returns:
 * Zero on success, negative errno on failure.
 */
int drm_mode_connector_attach_encoder(struct drm_connector *connector,
				      struct drm_encoder *encoder)
{
	int i;

	/*
	 * In the past, drivers have attempted to model the static association
	 * of connector to encoder in simple connector/encoder devices using a
	 * direct assignment of connector->encoder = encoder. This connection
	 * is a logical one and the responsibility of the core, so drivers are
	 * expected not to mess with this.
	 *
	 * Note that the error return should've been enough here, but a large
	 * majority of drivers ignores the return value, so add in a big WARN
	 * to get people's attention.
	 */
	if (WARN_ON(connector->encoder))
		return -EINVAL;

	for (i = 0; i < DRM_CONNECTOR_MAX_ENCODER; i++) {
		if (connector->encoder_ids[i] == 0) {
			connector->encoder_ids[i] = encoder->base.id;
			return 0;
		}
	}
	return -ENOMEM;
}
EXPORT_SYMBOL(drm_mode_connector_attach_encoder);

static void drm_mode_remove(struct drm_connector *connector,
			    struct drm_display_mode *mode)
{
	list_del(&mode->head);
	drm_mode_destroy(connector->dev, mode);
}

/**
 * drm_connector_cleanup - cleans up an initialised connector
 * @connector: connector to cleanup
 *
 * Cleans up the connector but doesn't free the object.
 */
void drm_connector_cleanup(struct drm_connector *connector)
{
	struct drm_device *dev = connector->dev;
	struct drm_display_mode *mode, *t;

	/* The connector should have been removed from userspace long before
	 * it is finally destroyed.
	 */
	if (WARN_ON(connector->registered))
		drm_connector_unregister(connector);

	if (connector->tile_group) {
		drm_mode_put_tile_group(dev, connector->tile_group);
		connector->tile_group = NULL;
	}

	list_for_each_entry_safe(mode, t, &connector->probed_modes, head)
		drm_mode_remove(connector, mode);

	list_for_each_entry_safe(mode, t, &connector->modes, head)
		drm_mode_remove(connector, mode);

	ida_simple_remove(&drm_connector_enum_list[connector->connector_type].ida,
			  connector->connector_type_id);

	ida_simple_remove(&dev->mode_config.connector_ida,
			  connector->index);

	kfree(connector->display_info.bus_formats);
	drm_mode_object_unregister(dev, &connector->base);
	kfree(connector->name);
	connector->name = NULL;
	spin_lock_irq(&dev->mode_config.connector_list_lock);
	list_del(&connector->head);
	dev->mode_config.num_connector--;
	spin_unlock_irq(&dev->mode_config.connector_list_lock);

	WARN_ON(connector->state && !connector->funcs->atomic_destroy_state);
	if (connector->state && connector->funcs->atomic_destroy_state)
		connector->funcs->atomic_destroy_state(connector,
						       connector->state);

	mutex_destroy(&connector->mutex);

	memset(connector, 0, sizeof(*connector));
}
EXPORT_SYMBOL(drm_connector_cleanup);

/**
 * drm_connector_register - register a connector
 * @connector: the connector to register
 *
 * Register userspace interfaces for a connector
 *
 * Returns:
 * Zero on success, error code on failure.
 */
int drm_connector_register(struct drm_connector *connector)
{
	int ret = 0;

<<<<<<< HEAD
	mutex_lock(&connector->mutex);
	if (connector->registered)
		goto unlock;
=======
	if (!connector->dev->registered)
		return 0;
>>>>>>> 7089db84

	mutex_lock(&connector->mutex);
	if (connector->registered)
		goto unlock;

	ret = drm_sysfs_connector_add(connector);
	if (ret)
		goto unlock;

	ret = drm_debugfs_connector_add(connector);
	if (ret) {
		goto err_sysfs;
	}

	if (connector->funcs->late_register) {
		ret = connector->funcs->late_register(connector);
		if (ret)
			goto err_debugfs;
	}

	drm_mode_object_register(connector->dev, &connector->base);

	connector->registered = true;
	goto unlock;

err_debugfs:
	drm_debugfs_connector_remove(connector);
err_sysfs:
	drm_sysfs_connector_remove(connector);
unlock:
	mutex_unlock(&connector->mutex);
	return ret;
}
EXPORT_SYMBOL(drm_connector_register);

/**
 * drm_connector_unregister - unregister a connector
 * @connector: the connector to unregister
 *
 * Unregister userspace interfaces for a connector
 */
void drm_connector_unregister(struct drm_connector *connector)
{
	mutex_lock(&connector->mutex);
	if (!connector->registered) {
		mutex_unlock(&connector->mutex);
		return;
	}

	if (connector->funcs->early_unregister)
		connector->funcs->early_unregister(connector);

	drm_sysfs_connector_remove(connector);
	drm_debugfs_connector_remove(connector);

	connector->registered = false;
	mutex_unlock(&connector->mutex);
}
EXPORT_SYMBOL(drm_connector_unregister);

void drm_connector_unregister_all(struct drm_device *dev)
{
	struct drm_connector *connector;
	struct drm_connector_list_iter conn_iter;

	drm_connector_list_iter_get(dev, &conn_iter);
	drm_for_each_connector_iter(connector, &conn_iter)
		drm_connector_unregister(connector);
	drm_connector_list_iter_put(&conn_iter);
}

int drm_connector_register_all(struct drm_device *dev)
{
	struct drm_connector *connector;
	struct drm_connector_list_iter conn_iter;
	int ret = 0;

	drm_connector_list_iter_get(dev, &conn_iter);
	drm_for_each_connector_iter(connector, &conn_iter) {
		ret = drm_connector_register(connector);
		if (ret)
			break;
	}
	drm_connector_list_iter_put(&conn_iter);

	if (ret)
		drm_connector_unregister_all(dev);
	return ret;
}

/**
 * drm_get_connector_status_name - return a string for connector status
 * @status: connector status to compute name of
 *
 * In contrast to the other drm_get_*_name functions this one here returns a
 * const pointer and hence is threadsafe.
 */
const char *drm_get_connector_status_name(enum drm_connector_status status)
{
	if (status == connector_status_connected)
		return "connected";
	else if (status == connector_status_disconnected)
		return "disconnected";
	else
		return "unknown";
}
EXPORT_SYMBOL(drm_get_connector_status_name);

#ifdef CONFIG_LOCKDEP
static struct lockdep_map connector_list_iter_dep_map = {
	.name = "drm_connector_list_iter"
};
#endif

/**
 * drm_connector_list_iter_get - initialize a connector_list iterator
 * @dev: DRM device
 * @iter: connector_list iterator
 *
 * Sets @iter up to walk the &drm_mode_config.connector_list of @dev. @iter
 * must always be cleaned up again by calling drm_connector_list_iter_put().
 * Iteration itself happens using drm_connector_list_iter_next() or
 * drm_for_each_connector_iter().
 */
void drm_connector_list_iter_get(struct drm_device *dev,
				 struct drm_connector_list_iter *iter)
{
	iter->dev = dev;
	iter->conn = NULL;
	lock_acquire_shared_recursive(&connector_list_iter_dep_map, 0, 1, NULL, _RET_IP_);
}
EXPORT_SYMBOL(drm_connector_list_iter_get);

/**
 * drm_connector_list_iter_next - return next connector
 * @iter: connectr_list iterator
 *
 * Returns the next connector for @iter, or NULL when the list walk has
 * completed.
 */
struct drm_connector *
drm_connector_list_iter_next(struct drm_connector_list_iter *iter)
{
	struct drm_connector *old_conn = iter->conn;
	struct drm_mode_config *config = &iter->dev->mode_config;
	struct list_head *lhead;
	unsigned long flags;

	spin_lock_irqsave(&config->connector_list_lock, flags);
	lhead = old_conn ? &old_conn->head : &config->connector_list;

	do {
		if (lhead->next == &config->connector_list) {
			iter->conn = NULL;
			break;
		}

		lhead = lhead->next;
		iter->conn = list_entry(lhead, struct drm_connector, head);

		/* loop until it's not a zombie connector */
	} while (!kref_get_unless_zero(&iter->conn->base.refcount));
	spin_unlock_irqrestore(&config->connector_list_lock, flags);

	if (old_conn)
		drm_connector_unreference(old_conn);

	return iter->conn;
}
EXPORT_SYMBOL(drm_connector_list_iter_next);

/**
 * drm_connector_list_iter_put - tear down a connector_list iterator
 * @iter: connector_list iterator
 *
 * Tears down @iter and releases any resources (like &drm_connector references)
 * acquired while walking the list. This must always be called, both when the
 * iteration completes fully or when it was aborted without walking the entire
 * list.
 */
void drm_connector_list_iter_put(struct drm_connector_list_iter *iter)
{
	iter->dev = NULL;
	if (iter->conn)
		drm_connector_unreference(iter->conn);
	lock_release(&connector_list_iter_dep_map, 0, _RET_IP_);
}
EXPORT_SYMBOL(drm_connector_list_iter_put);

static const struct drm_prop_enum_list drm_subpixel_enum_list[] = {
	{ SubPixelUnknown, "Unknown" },
	{ SubPixelHorizontalRGB, "Horizontal RGB" },
	{ SubPixelHorizontalBGR, "Horizontal BGR" },
	{ SubPixelVerticalRGB, "Vertical RGB" },
	{ SubPixelVerticalBGR, "Vertical BGR" },
	{ SubPixelNone, "None" },
};

/**
 * drm_get_subpixel_order_name - return a string for a given subpixel enum
 * @order: enum of subpixel_order
 *
 * Note you could abuse this and return something out of bounds, but that
 * would be a caller error.  No unscrubbed user data should make it here.
 */
const char *drm_get_subpixel_order_name(enum subpixel_order order)
{
	return drm_subpixel_enum_list[order].name;
}
EXPORT_SYMBOL(drm_get_subpixel_order_name);

static const struct drm_prop_enum_list drm_dpms_enum_list[] = {
	{ DRM_MODE_DPMS_ON, "On" },
	{ DRM_MODE_DPMS_STANDBY, "Standby" },
	{ DRM_MODE_DPMS_SUSPEND, "Suspend" },
	{ DRM_MODE_DPMS_OFF, "Off" }
};
DRM_ENUM_NAME_FN(drm_get_dpms_name, drm_dpms_enum_list)

/**
 * drm_display_info_set_bus_formats - set the supported bus formats
 * @info: display info to store bus formats in
 * @formats: array containing the supported bus formats
 * @num_formats: the number of entries in the fmts array
 *
 * Store the supported bus formats in display info structure.
 * See MEDIA_BUS_FMT_* definitions in include/uapi/linux/media-bus-format.h for
 * a full list of available formats.
 */
int drm_display_info_set_bus_formats(struct drm_display_info *info,
				     const u32 *formats,
				     unsigned int num_formats)
{
	u32 *fmts = NULL;

	if (!formats && num_formats)
		return -EINVAL;

	if (formats && num_formats) {
		fmts = kmemdup(formats, sizeof(*formats) * num_formats,
			       GFP_KERNEL);
		if (!fmts)
			return -ENOMEM;
	}

	kfree(info->bus_formats);
	info->bus_formats = fmts;
	info->num_bus_formats = num_formats;

	return 0;
}
EXPORT_SYMBOL(drm_display_info_set_bus_formats);

/* Optional connector properties. */
static const struct drm_prop_enum_list drm_scaling_mode_enum_list[] = {
	{ DRM_MODE_SCALE_NONE, "None" },
	{ DRM_MODE_SCALE_FULLSCREEN, "Full" },
	{ DRM_MODE_SCALE_CENTER, "Center" },
	{ DRM_MODE_SCALE_ASPECT, "Full aspect" },
};

static const struct drm_prop_enum_list drm_aspect_ratio_enum_list[] = {
	{ DRM_MODE_PICTURE_ASPECT_NONE, "Automatic" },
	{ DRM_MODE_PICTURE_ASPECT_4_3, "4:3" },
	{ DRM_MODE_PICTURE_ASPECT_16_9, "16:9" },
};

static const struct drm_prop_enum_list drm_dvi_i_select_enum_list[] = {
	{ DRM_MODE_SUBCONNECTOR_Automatic, "Automatic" }, /* DVI-I and TV-out */
	{ DRM_MODE_SUBCONNECTOR_DVID,      "DVI-D"     }, /* DVI-I  */
	{ DRM_MODE_SUBCONNECTOR_DVIA,      "DVI-A"     }, /* DVI-I  */
};
DRM_ENUM_NAME_FN(drm_get_dvi_i_select_name, drm_dvi_i_select_enum_list)

static const struct drm_prop_enum_list drm_dvi_i_subconnector_enum_list[] = {
	{ DRM_MODE_SUBCONNECTOR_Unknown,   "Unknown"   }, /* DVI-I and TV-out */
	{ DRM_MODE_SUBCONNECTOR_DVID,      "DVI-D"     }, /* DVI-I  */
	{ DRM_MODE_SUBCONNECTOR_DVIA,      "DVI-A"     }, /* DVI-I  */
};
DRM_ENUM_NAME_FN(drm_get_dvi_i_subconnector_name,
		 drm_dvi_i_subconnector_enum_list)

static const struct drm_prop_enum_list drm_tv_select_enum_list[] = {
	{ DRM_MODE_SUBCONNECTOR_Automatic, "Automatic" }, /* DVI-I and TV-out */
	{ DRM_MODE_SUBCONNECTOR_Composite, "Composite" }, /* TV-out */
	{ DRM_MODE_SUBCONNECTOR_SVIDEO,    "SVIDEO"    }, /* TV-out */
	{ DRM_MODE_SUBCONNECTOR_Component, "Component" }, /* TV-out */
	{ DRM_MODE_SUBCONNECTOR_SCART,     "SCART"     }, /* TV-out */
};
DRM_ENUM_NAME_FN(drm_get_tv_select_name, drm_tv_select_enum_list)

static const struct drm_prop_enum_list drm_tv_subconnector_enum_list[] = {
	{ DRM_MODE_SUBCONNECTOR_Unknown,   "Unknown"   }, /* DVI-I and TV-out */
	{ DRM_MODE_SUBCONNECTOR_Composite, "Composite" }, /* TV-out */
	{ DRM_MODE_SUBCONNECTOR_SVIDEO,    "SVIDEO"    }, /* TV-out */
	{ DRM_MODE_SUBCONNECTOR_Component, "Component" }, /* TV-out */
	{ DRM_MODE_SUBCONNECTOR_SCART,     "SCART"     }, /* TV-out */
};
DRM_ENUM_NAME_FN(drm_get_tv_subconnector_name,
		 drm_tv_subconnector_enum_list)

/**
 * DOC: standard connector properties
 *
 * DRM connectors have a few standardized properties:
 *
 * EDID:
 * 	Blob property which contains the current EDID read from the sink. This
 * 	is useful to parse sink identification information like vendor, model
 * 	and serial. Drivers should update this property by calling
 * 	drm_mode_connector_update_edid_property(), usually after having parsed
 * 	the EDID using drm_add_edid_modes(). Userspace cannot change this
 * 	property.
 * DPMS:
 * 	Legacy property for setting the power state of the connector. For atomic
 * 	drivers this is only provided for backwards compatibility with existing
 * 	drivers, it remaps to controlling the "ACTIVE" property on the CRTC the
 * 	connector is linked to. Drivers should never set this property directly,
 * 	it is handled by the DRM core by calling the &drm_connector_funcs.dpms
 * 	callback. Atomic drivers should implement this hook using
 * 	drm_atomic_helper_connector_dpms(). This is the only property standard
 * 	connector property that userspace can change.
 * PATH:
 * 	Connector path property to identify how this sink is physically
 * 	connected. Used by DP MST. This should be set by calling
 * 	drm_mode_connector_set_path_property(), in the case of DP MST with the
 * 	path property the MST manager created. Userspace cannot change this
 * 	property.
 * TILE:
 * 	Connector tile group property to indicate how a set of DRM connector
 * 	compose together into one logical screen. This is used by both high-res
 * 	external screens (often only using a single cable, but exposing multiple
 * 	DP MST sinks), or high-res integrated panels (like dual-link DSI) which
 * 	are not gen-locked. Note that for tiled panels which are genlocked, like
 * 	dual-link LVDS or dual-link DSI, the driver should try to not expose the
 * 	tiling and virtualize both &drm_crtc and &drm_plane if needed. Drivers
 * 	should update this value using drm_mode_connector_set_tile_property().
 * 	Userspace cannot change this property.
 *
 * Connectors also have one standardized atomic property:
 *
 * CRTC_ID:
 * 	Mode object ID of the &drm_crtc this connector should be connected to.
 */

int drm_connector_create_standard_properties(struct drm_device *dev)
{
	struct drm_property *prop;

	prop = drm_property_create(dev, DRM_MODE_PROP_BLOB |
				   DRM_MODE_PROP_IMMUTABLE,
				   "EDID", 0);
	if (!prop)
		return -ENOMEM;
	dev->mode_config.edid_property = prop;

	prop = drm_property_create_enum(dev, 0,
				   "DPMS", drm_dpms_enum_list,
				   ARRAY_SIZE(drm_dpms_enum_list));
	if (!prop)
		return -ENOMEM;
	dev->mode_config.dpms_property = prop;

	prop = drm_property_create(dev,
				   DRM_MODE_PROP_BLOB |
				   DRM_MODE_PROP_IMMUTABLE,
				   "PATH", 0);
	if (!prop)
		return -ENOMEM;
	dev->mode_config.path_property = prop;

	prop = drm_property_create(dev,
				   DRM_MODE_PROP_BLOB |
				   DRM_MODE_PROP_IMMUTABLE,
				   "TILE", 0);
	if (!prop)
		return -ENOMEM;
	dev->mode_config.tile_property = prop;

	return 0;
}

/**
 * drm_mode_create_dvi_i_properties - create DVI-I specific connector properties
 * @dev: DRM device
 *
 * Called by a driver the first time a DVI-I connector is made.
 */
int drm_mode_create_dvi_i_properties(struct drm_device *dev)
{
	struct drm_property *dvi_i_selector;
	struct drm_property *dvi_i_subconnector;

	if (dev->mode_config.dvi_i_select_subconnector_property)
		return 0;

	dvi_i_selector =
		drm_property_create_enum(dev, 0,
				    "select subconnector",
				    drm_dvi_i_select_enum_list,
				    ARRAY_SIZE(drm_dvi_i_select_enum_list));
	dev->mode_config.dvi_i_select_subconnector_property = dvi_i_selector;

	dvi_i_subconnector = drm_property_create_enum(dev, DRM_MODE_PROP_IMMUTABLE,
				    "subconnector",
				    drm_dvi_i_subconnector_enum_list,
				    ARRAY_SIZE(drm_dvi_i_subconnector_enum_list));
	dev->mode_config.dvi_i_subconnector_property = dvi_i_subconnector;

	return 0;
}
EXPORT_SYMBOL(drm_mode_create_dvi_i_properties);

/**
 * drm_create_tv_properties - create TV specific connector properties
 * @dev: DRM device
 * @num_modes: number of different TV formats (modes) supported
 * @modes: array of pointers to strings containing name of each format
 *
 * Called by a driver's TV initialization routine, this function creates
 * the TV specific connector properties for a given device.  Caller is
 * responsible for allocating a list of format names and passing them to
 * this routine.
 */
int drm_mode_create_tv_properties(struct drm_device *dev,
				  unsigned int num_modes,
				  const char * const modes[])
{
	struct drm_property *tv_selector;
	struct drm_property *tv_subconnector;
	unsigned int i;

	if (dev->mode_config.tv_select_subconnector_property)
		return 0;

	/*
	 * Basic connector properties
	 */
	tv_selector = drm_property_create_enum(dev, 0,
					  "select subconnector",
					  drm_tv_select_enum_list,
					  ARRAY_SIZE(drm_tv_select_enum_list));
	if (!tv_selector)
		goto nomem;

	dev->mode_config.tv_select_subconnector_property = tv_selector;

	tv_subconnector =
		drm_property_create_enum(dev, DRM_MODE_PROP_IMMUTABLE,
				    "subconnector",
				    drm_tv_subconnector_enum_list,
				    ARRAY_SIZE(drm_tv_subconnector_enum_list));
	if (!tv_subconnector)
		goto nomem;
	dev->mode_config.tv_subconnector_property = tv_subconnector;

	/*
	 * Other, TV specific properties: margins & TV modes.
	 */
	dev->mode_config.tv_left_margin_property =
		drm_property_create_range(dev, 0, "left margin", 0, 100);
	if (!dev->mode_config.tv_left_margin_property)
		goto nomem;

	dev->mode_config.tv_right_margin_property =
		drm_property_create_range(dev, 0, "right margin", 0, 100);
	if (!dev->mode_config.tv_right_margin_property)
		goto nomem;

	dev->mode_config.tv_top_margin_property =
		drm_property_create_range(dev, 0, "top margin", 0, 100);
	if (!dev->mode_config.tv_top_margin_property)
		goto nomem;

	dev->mode_config.tv_bottom_margin_property =
		drm_property_create_range(dev, 0, "bottom margin", 0, 100);
	if (!dev->mode_config.tv_bottom_margin_property)
		goto nomem;

	dev->mode_config.tv_mode_property =
		drm_property_create(dev, DRM_MODE_PROP_ENUM,
				    "mode", num_modes);
	if (!dev->mode_config.tv_mode_property)
		goto nomem;

	for (i = 0; i < num_modes; i++)
		drm_property_add_enum(dev->mode_config.tv_mode_property, i,
				      i, modes[i]);

	dev->mode_config.tv_brightness_property =
		drm_property_create_range(dev, 0, "brightness", 0, 100);
	if (!dev->mode_config.tv_brightness_property)
		goto nomem;

	dev->mode_config.tv_contrast_property =
		drm_property_create_range(dev, 0, "contrast", 0, 100);
	if (!dev->mode_config.tv_contrast_property)
		goto nomem;

	dev->mode_config.tv_flicker_reduction_property =
		drm_property_create_range(dev, 0, "flicker reduction", 0, 100);
	if (!dev->mode_config.tv_flicker_reduction_property)
		goto nomem;

	dev->mode_config.tv_overscan_property =
		drm_property_create_range(dev, 0, "overscan", 0, 100);
	if (!dev->mode_config.tv_overscan_property)
		goto nomem;

	dev->mode_config.tv_saturation_property =
		drm_property_create_range(dev, 0, "saturation", 0, 100);
	if (!dev->mode_config.tv_saturation_property)
		goto nomem;

	dev->mode_config.tv_hue_property =
		drm_property_create_range(dev, 0, "hue", 0, 100);
	if (!dev->mode_config.tv_hue_property)
		goto nomem;

	return 0;
nomem:
	return -ENOMEM;
}
EXPORT_SYMBOL(drm_mode_create_tv_properties);

/**
 * drm_mode_create_scaling_mode_property - create scaling mode property
 * @dev: DRM device
 *
 * Called by a driver the first time it's needed, must be attached to desired
 * connectors.
 */
int drm_mode_create_scaling_mode_property(struct drm_device *dev)
{
	struct drm_property *scaling_mode;

	if (dev->mode_config.scaling_mode_property)
		return 0;

	scaling_mode =
		drm_property_create_enum(dev, 0, "scaling mode",
				drm_scaling_mode_enum_list,
				    ARRAY_SIZE(drm_scaling_mode_enum_list));

	dev->mode_config.scaling_mode_property = scaling_mode;

	return 0;
}
EXPORT_SYMBOL(drm_mode_create_scaling_mode_property);

/**
 * drm_mode_create_aspect_ratio_property - create aspect ratio property
 * @dev: DRM device
 *
 * Called by a driver the first time it's needed, must be attached to desired
 * connectors.
 *
 * Returns:
 * Zero on success, negative errno on failure.
 */
int drm_mode_create_aspect_ratio_property(struct drm_device *dev)
{
	if (dev->mode_config.aspect_ratio_property)
		return 0;

	dev->mode_config.aspect_ratio_property =
		drm_property_create_enum(dev, 0, "aspect ratio",
				drm_aspect_ratio_enum_list,
				ARRAY_SIZE(drm_aspect_ratio_enum_list));

	if (dev->mode_config.aspect_ratio_property == NULL)
		return -ENOMEM;

	return 0;
}
EXPORT_SYMBOL(drm_mode_create_aspect_ratio_property);

/**
 * drm_mode_create_suggested_offset_properties - create suggests offset properties
 * @dev: DRM device
 *
 * Create the the suggested x/y offset property for connectors.
 */
int drm_mode_create_suggested_offset_properties(struct drm_device *dev)
{
	if (dev->mode_config.suggested_x_property && dev->mode_config.suggested_y_property)
		return 0;

	dev->mode_config.suggested_x_property =
		drm_property_create_range(dev, DRM_MODE_PROP_IMMUTABLE, "suggested X", 0, 0xffffffff);

	dev->mode_config.suggested_y_property =
		drm_property_create_range(dev, DRM_MODE_PROP_IMMUTABLE, "suggested Y", 0, 0xffffffff);

	if (dev->mode_config.suggested_x_property == NULL ||
	    dev->mode_config.suggested_y_property == NULL)
		return -ENOMEM;
	return 0;
}
EXPORT_SYMBOL(drm_mode_create_suggested_offset_properties);

/**
 * drm_mode_connector_set_path_property - set tile property on connector
 * @connector: connector to set property on.
 * @path: path to use for property; must not be NULL.
 *
 * This creates a property to expose to userspace to specify a
 * connector path. This is mainly used for DisplayPort MST where
 * connectors have a topology and we want to allow userspace to give
 * them more meaningful names.
 *
 * Returns:
 * Zero on success, negative errno on failure.
 */
int drm_mode_connector_set_path_property(struct drm_connector *connector,
					 const char *path)
{
	struct drm_device *dev = connector->dev;
	int ret;

	ret = drm_property_replace_global_blob(dev,
	                                       &connector->path_blob_ptr,
	                                       strlen(path) + 1,
	                                       path,
	                                       &connector->base,
	                                       dev->mode_config.path_property);
	return ret;
}
EXPORT_SYMBOL(drm_mode_connector_set_path_property);

/**
 * drm_mode_connector_set_tile_property - set tile property on connector
 * @connector: connector to set property on.
 *
 * This looks up the tile information for a connector, and creates a
 * property for userspace to parse if it exists. The property is of
 * the form of 8 integers using ':' as a separator.
 *
 * Returns:
 * Zero on success, errno on failure.
 */
int drm_mode_connector_set_tile_property(struct drm_connector *connector)
{
	struct drm_device *dev = connector->dev;
	char tile[256];
	int ret;

	if (!connector->has_tile) {
		ret  = drm_property_replace_global_blob(dev,
		                                        &connector->tile_blob_ptr,
		                                        0,
		                                        NULL,
		                                        &connector->base,
		                                        dev->mode_config.tile_property);
		return ret;
	}

	snprintf(tile, 256, "%d:%d:%d:%d:%d:%d:%d:%d",
		 connector->tile_group->id, connector->tile_is_single_monitor,
		 connector->num_h_tile, connector->num_v_tile,
		 connector->tile_h_loc, connector->tile_v_loc,
		 connector->tile_h_size, connector->tile_v_size);

	ret = drm_property_replace_global_blob(dev,
	                                       &connector->tile_blob_ptr,
	                                       strlen(tile) + 1,
	                                       tile,
	                                       &connector->base,
	                                       dev->mode_config.tile_property);
	return ret;
}
EXPORT_SYMBOL(drm_mode_connector_set_tile_property);

/**
 * drm_mode_connector_update_edid_property - update the edid property of a connector
 * @connector: drm connector
 * @edid: new value of the edid property
 *
 * This function creates a new blob modeset object and assigns its id to the
 * connector's edid property.
 *
 * Returns:
 * Zero on success, negative errno on failure.
 */
int drm_mode_connector_update_edid_property(struct drm_connector *connector,
					    const struct edid *edid)
{
	struct drm_device *dev = connector->dev;
	size_t size = 0;
	int ret;

	/* ignore requests to set edid when overridden */
	if (connector->override_edid)
		return 0;

	if (edid)
		size = EDID_LENGTH * (1 + edid->extensions);

	ret = drm_property_replace_global_blob(dev,
					       &connector->edid_blob_ptr,
	                                       size,
	                                       edid,
	                                       &connector->base,
	                                       dev->mode_config.edid_property);
	return ret;
}
EXPORT_SYMBOL(drm_mode_connector_update_edid_property);

int drm_mode_connector_set_obj_prop(struct drm_mode_object *obj,
				    struct drm_property *property,
				    uint64_t value)
{
	int ret = -EINVAL;
	struct drm_connector *connector = obj_to_connector(obj);

	/* Do DPMS ourselves */
	if (property == connector->dev->mode_config.dpms_property) {
		ret = (*connector->funcs->dpms)(connector, (int)value);
	} else if (connector->funcs->set_property)
		ret = connector->funcs->set_property(connector, property, value);

	/* store the property value if successful */
	if (!ret)
		drm_object_property_set_value(&connector->base, property, value);
	return ret;
}

int drm_mode_connector_property_set_ioctl(struct drm_device *dev,
				       void *data, struct drm_file *file_priv)
{
	struct drm_mode_connector_set_property *conn_set_prop = data;
	struct drm_mode_obj_set_property obj_set_prop = {
		.value = conn_set_prop->value,
		.prop_id = conn_set_prop->prop_id,
		.obj_id = conn_set_prop->connector_id,
		.obj_type = DRM_MODE_OBJECT_CONNECTOR
	};

	/* It does all the locking and checking we need */
	return drm_mode_obj_set_property_ioctl(dev, &obj_set_prop, file_priv);
}

static struct drm_encoder *drm_connector_get_encoder(struct drm_connector *connector)
{
	/* For atomic drivers only state objects are synchronously updated and
	 * protected by modeset locks, so check those first. */
	if (connector->state)
		return connector->state->best_encoder;
	return connector->encoder;
}

static bool drm_mode_expose_to_userspace(const struct drm_display_mode *mode,
					 const struct drm_file *file_priv)
{
	/*
	 * If user-space hasn't configured the driver to expose the stereo 3D
	 * modes, don't expose them.
	 */
	if (!file_priv->stereo_allowed && drm_mode_is_stereo(mode))
		return false;

	return true;
}

int drm_mode_getconnector(struct drm_device *dev, void *data,
			  struct drm_file *file_priv)
{
	struct drm_mode_get_connector *out_resp = data;
	struct drm_connector *connector;
	struct drm_encoder *encoder;
	struct drm_display_mode *mode;
	int mode_count = 0;
	int encoders_count = 0;
	int ret = 0;
	int copied = 0;
	int i;
	struct drm_mode_modeinfo u_mode;
	struct drm_mode_modeinfo __user *mode_ptr;
	uint32_t __user *encoder_ptr;

	if (!drm_core_check_feature(dev, DRIVER_MODESET))
		return -EINVAL;

	memset(&u_mode, 0, sizeof(struct drm_mode_modeinfo));

	connector = drm_connector_lookup(dev, out_resp->connector_id);
	if (!connector)
		return -ENOENT;

	drm_modeset_lock(&dev->mode_config.connection_mutex, NULL);
	encoder = drm_connector_get_encoder(connector);
	if (encoder)
		out_resp->encoder_id = encoder->base.id;
	else
		out_resp->encoder_id = 0;

	ret = drm_mode_object_get_properties(&connector->base, file_priv->atomic,
			(uint32_t __user *)(unsigned long)(out_resp->props_ptr),
			(uint64_t __user *)(unsigned long)(out_resp->prop_values_ptr),
			&out_resp->count_props);
	drm_modeset_unlock(&dev->mode_config.connection_mutex);
	if (ret)
		goto out_unref;

	for (i = 0; i < DRM_CONNECTOR_MAX_ENCODER; i++)
		if (connector->encoder_ids[i] != 0)
			encoders_count++;

	if ((out_resp->count_encoders >= encoders_count) && encoders_count) {
		copied = 0;
		encoder_ptr = (uint32_t __user *)(unsigned long)(out_resp->encoders_ptr);
		for (i = 0; i < DRM_CONNECTOR_MAX_ENCODER; i++) {
			if (connector->encoder_ids[i] != 0) {
				if (put_user(connector->encoder_ids[i],
					     encoder_ptr + copied)) {
					ret = -EFAULT;
					goto out_unref;
				}
				copied++;
			}
		}
	}
	out_resp->count_encoders = encoders_count;

	out_resp->connector_id = connector->base.id;
	out_resp->connector_type = connector->connector_type;
	out_resp->connector_type_id = connector->connector_type_id;

	mutex_lock(&dev->mode_config.mutex);
	if (out_resp->count_modes == 0) {
		connector->funcs->fill_modes(connector,
					     dev->mode_config.max_width,
					     dev->mode_config.max_height);
	}

	out_resp->mm_width = connector->display_info.width_mm;
	out_resp->mm_height = connector->display_info.height_mm;
	out_resp->subpixel = connector->display_info.subpixel_order;
	out_resp->connection = connector->status;

	/* delayed so we get modes regardless of pre-fill_modes state */
	list_for_each_entry(mode, &connector->modes, head)
		if (drm_mode_expose_to_userspace(mode, file_priv))
			mode_count++;

	/*
	 * This ioctl is called twice, once to determine how much space is
	 * needed, and the 2nd time to fill it.
	 */
	if ((out_resp->count_modes >= mode_count) && mode_count) {
		copied = 0;
		mode_ptr = (struct drm_mode_modeinfo __user *)(unsigned long)out_resp->modes_ptr;
		list_for_each_entry(mode, &connector->modes, head) {
			if (!drm_mode_expose_to_userspace(mode, file_priv))
				continue;

			drm_mode_convert_to_umode(&u_mode, mode);
			if (copy_to_user(mode_ptr + copied,
					 &u_mode, sizeof(u_mode))) {
				ret = -EFAULT;
				goto out;
			}
			copied++;
		}
	}
	out_resp->count_modes = mode_count;
out:
	mutex_unlock(&dev->mode_config.mutex);
out_unref:
	drm_connector_unreference(connector);

	return ret;
}


/**
 * DOC: Tile group
 *
 * Tile groups are used to represent tiled monitors with a unique integer
 * identifier. Tiled monitors using DisplayID v1.3 have a unique 8-byte handle,
 * we store this in a tile group, so we have a common identifier for all tiles
 * in a monitor group. The property is called "TILE". Drivers can manage tile
 * groups using drm_mode_create_tile_group(), drm_mode_put_tile_group() and
 * drm_mode_get_tile_group(). But this is only needed for internal panels where
 * the tile group information is exposed through a non-standard way.
 */

static void drm_tile_group_free(struct kref *kref)
{
	struct drm_tile_group *tg = container_of(kref, struct drm_tile_group, refcount);
	struct drm_device *dev = tg->dev;
	mutex_lock(&dev->mode_config.idr_mutex);
	idr_remove(&dev->mode_config.tile_idr, tg->id);
	mutex_unlock(&dev->mode_config.idr_mutex);
	kfree(tg);
}

/**
 * drm_mode_put_tile_group - drop a reference to a tile group.
 * @dev: DRM device
 * @tg: tile group to drop reference to.
 *
 * drop reference to tile group and free if 0.
 */
void drm_mode_put_tile_group(struct drm_device *dev,
			     struct drm_tile_group *tg)
{
	kref_put(&tg->refcount, drm_tile_group_free);
}
EXPORT_SYMBOL(drm_mode_put_tile_group);

/**
 * drm_mode_get_tile_group - get a reference to an existing tile group
 * @dev: DRM device
 * @topology: 8-bytes unique per monitor.
 *
 * Use the unique bytes to get a reference to an existing tile group.
 *
 * RETURNS:
 * tile group or NULL if not found.
 */
struct drm_tile_group *drm_mode_get_tile_group(struct drm_device *dev,
					       char topology[8])
{
	struct drm_tile_group *tg;
	int id;
	mutex_lock(&dev->mode_config.idr_mutex);
	idr_for_each_entry(&dev->mode_config.tile_idr, tg, id) {
		if (!memcmp(tg->group_data, topology, 8)) {
			if (!kref_get_unless_zero(&tg->refcount))
				tg = NULL;
			mutex_unlock(&dev->mode_config.idr_mutex);
			return tg;
		}
	}
	mutex_unlock(&dev->mode_config.idr_mutex);
	return NULL;
}
EXPORT_SYMBOL(drm_mode_get_tile_group);

/**
 * drm_mode_create_tile_group - create a tile group from a displayid description
 * @dev: DRM device
 * @topology: 8-bytes unique per monitor.
 *
 * Create a tile group for the unique monitor, and get a unique
 * identifier for the tile group.
 *
 * RETURNS:
 * new tile group or error.
 */
struct drm_tile_group *drm_mode_create_tile_group(struct drm_device *dev,
						  char topology[8])
{
	struct drm_tile_group *tg;
	int ret;

	tg = kzalloc(sizeof(*tg), GFP_KERNEL);
	if (!tg)
		return ERR_PTR(-ENOMEM);

	kref_init(&tg->refcount);
	memcpy(tg->group_data, topology, 8);
	tg->dev = dev;

	mutex_lock(&dev->mode_config.idr_mutex);
	ret = idr_alloc(&dev->mode_config.tile_idr, tg, 1, 0, GFP_KERNEL);
	if (ret >= 0) {
		tg->id = ret;
	} else {
		kfree(tg);
		tg = ERR_PTR(ret);
	}

	mutex_unlock(&dev->mode_config.idr_mutex);
	return tg;
}
EXPORT_SYMBOL(drm_mode_create_tile_group);<|MERGE_RESOLUTION|>--- conflicted
+++ resolved
@@ -378,14 +378,8 @@
 {
 	int ret = 0;
 
-<<<<<<< HEAD
-	mutex_lock(&connector->mutex);
-	if (connector->registered)
-		goto unlock;
-=======
 	if (!connector->dev->registered)
 		return 0;
->>>>>>> 7089db84
 
 	mutex_lock(&connector->mutex);
 	if (connector->registered)
