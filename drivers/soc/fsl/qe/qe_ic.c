// SPDX-License-Identifier: GPL-2.0-or-later
/*
 * arch/powerpc/sysdev/qe_lib/qe_ic.c
 *
 * Copyright (C) 2006 Freescale Semiconductor, Inc.  All rights reserved.
 *
 * Author: Li Yang <leoli@freescale.com>
 * Based on code from Shlomi Gridish <gridish@freescale.com>
 *
 * QUICC ENGINE Interrupt Controller
 */

#include <linux/of_irq.h>
#include <linux/of_address.h>
#include <linux/kernel.h>
#include <linux/init.h>
#include <linux/errno.h>
#include <linux/irq.h>
#include <linux/reboot.h>
#include <linux/slab.h>
#include <linux/stddef.h>
#include <linux/sched.h>
#include <linux/signal.h>
#include <linux/device.h>
#include <linux/spinlock.h>
#include <asm/irq.h>
#include <asm/io.h>
#include <soc/fsl/qe/qe.h>

#define NR_QE_IC_INTS		64

/* QE IC registers offset */
#define QEIC_CICR		0x00
#define QEIC_CIVEC		0x04
#define QEIC_CIPXCC		0x10
#define QEIC_CIPYCC		0x14
#define QEIC_CIPWCC		0x18
#define QEIC_CIPZCC		0x1c
#define QEIC_CIMR		0x20
#define QEIC_CRIMR		0x24
#define QEIC_CIPRTA		0x30
#define QEIC_CIPRTB		0x34
#define QEIC_CHIVEC		0x60

struct qe_ic {
	/* Control registers offset */
<<<<<<< HEAD
	u32 __iomem *regs;
=======
	__be32 __iomem *regs;
>>>>>>> 04d5ce62

	/* The remapper for this QEIC */
	struct irq_domain *irqhost;

	/* The "linux" controller struct */
	struct irq_chip hc_irq;

	/* VIRQ numbers of QE high/low irqs */
	unsigned int virq_high;
	unsigned int virq_low;
};

/*
 * QE interrupt controller internal structure
 */
struct qe_ic_info {
	/* Location of this source at the QIMR register */
	u32	mask;

	/* Mask register offset */
	u32	mask_reg;

	/*
	 * For grouped interrupts sources - the interrupt code as
	 * appears at the group priority register
	 */
	u8	pri_code;

	/* Group priority register offset */
	u32	pri_reg;
};

static DEFINE_RAW_SPINLOCK(qe_ic_lock);

static struct qe_ic_info qe_ic_info[] = {
	[1] = {
	       .mask = 0x00008000,
	       .mask_reg = QEIC_CIMR,
	       .pri_code = 0,
	       .pri_reg = QEIC_CIPWCC,
	       },
	[2] = {
	       .mask = 0x00004000,
	       .mask_reg = QEIC_CIMR,
	       .pri_code = 1,
	       .pri_reg = QEIC_CIPWCC,
	       },
	[3] = {
	       .mask = 0x00002000,
	       .mask_reg = QEIC_CIMR,
	       .pri_code = 2,
	       .pri_reg = QEIC_CIPWCC,
	       },
	[10] = {
		.mask = 0x00000040,
		.mask_reg = QEIC_CIMR,
		.pri_code = 1,
		.pri_reg = QEIC_CIPZCC,
		},
	[11] = {
		.mask = 0x00000020,
		.mask_reg = QEIC_CIMR,
		.pri_code = 2,
		.pri_reg = QEIC_CIPZCC,
		},
	[12] = {
		.mask = 0x00000010,
		.mask_reg = QEIC_CIMR,
		.pri_code = 3,
		.pri_reg = QEIC_CIPZCC,
		},
	[13] = {
		.mask = 0x00000008,
		.mask_reg = QEIC_CIMR,
		.pri_code = 4,
		.pri_reg = QEIC_CIPZCC,
		},
	[14] = {
		.mask = 0x00000004,
		.mask_reg = QEIC_CIMR,
		.pri_code = 5,
		.pri_reg = QEIC_CIPZCC,
		},
	[15] = {
		.mask = 0x00000002,
		.mask_reg = QEIC_CIMR,
		.pri_code = 6,
		.pri_reg = QEIC_CIPZCC,
		},
	[20] = {
		.mask = 0x10000000,
		.mask_reg = QEIC_CRIMR,
		.pri_code = 3,
		.pri_reg = QEIC_CIPRTA,
		},
	[25] = {
		.mask = 0x00800000,
		.mask_reg = QEIC_CRIMR,
		.pri_code = 0,
		.pri_reg = QEIC_CIPRTB,
		},
	[26] = {
		.mask = 0x00400000,
		.mask_reg = QEIC_CRIMR,
		.pri_code = 1,
		.pri_reg = QEIC_CIPRTB,
		},
	[27] = {
		.mask = 0x00200000,
		.mask_reg = QEIC_CRIMR,
		.pri_code = 2,
		.pri_reg = QEIC_CIPRTB,
		},
	[28] = {
		.mask = 0x00100000,
		.mask_reg = QEIC_CRIMR,
		.pri_code = 3,
		.pri_reg = QEIC_CIPRTB,
		},
	[32] = {
		.mask = 0x80000000,
		.mask_reg = QEIC_CIMR,
		.pri_code = 0,
		.pri_reg = QEIC_CIPXCC,
		},
	[33] = {
		.mask = 0x40000000,
		.mask_reg = QEIC_CIMR,
		.pri_code = 1,
		.pri_reg = QEIC_CIPXCC,
		},
	[34] = {
		.mask = 0x20000000,
		.mask_reg = QEIC_CIMR,
		.pri_code = 2,
		.pri_reg = QEIC_CIPXCC,
		},
	[35] = {
		.mask = 0x10000000,
		.mask_reg = QEIC_CIMR,
		.pri_code = 3,
		.pri_reg = QEIC_CIPXCC,
		},
	[36] = {
		.mask = 0x08000000,
		.mask_reg = QEIC_CIMR,
		.pri_code = 4,
		.pri_reg = QEIC_CIPXCC,
		},
	[40] = {
		.mask = 0x00800000,
		.mask_reg = QEIC_CIMR,
		.pri_code = 0,
		.pri_reg = QEIC_CIPYCC,
		},
	[41] = {
		.mask = 0x00400000,
		.mask_reg = QEIC_CIMR,
		.pri_code = 1,
		.pri_reg = QEIC_CIPYCC,
		},
	[42] = {
		.mask = 0x00200000,
		.mask_reg = QEIC_CIMR,
		.pri_code = 2,
		.pri_reg = QEIC_CIPYCC,
		},
	[43] = {
		.mask = 0x00100000,
		.mask_reg = QEIC_CIMR,
		.pri_code = 3,
		.pri_reg = QEIC_CIPYCC,
		},
};

static inline u32 qe_ic_read(__be32  __iomem *base, unsigned int reg)
{
	return qe_ioread32be(base + (reg >> 2));
}

static inline void qe_ic_write(__be32  __iomem *base, unsigned int reg,
			       u32 value)
{
	qe_iowrite32be(value, base + (reg >> 2));
}

static inline struct qe_ic *qe_ic_from_irq(unsigned int virq)
{
	return irq_get_chip_data(virq);
}

static inline struct qe_ic *qe_ic_from_irq_data(struct irq_data *d)
{
	return irq_data_get_irq_chip_data(d);
}

static void qe_ic_unmask_irq(struct irq_data *d)
{
	struct qe_ic *qe_ic = qe_ic_from_irq_data(d);
	unsigned int src = irqd_to_hwirq(d);
	unsigned long flags;
	u32 temp;

	raw_spin_lock_irqsave(&qe_ic_lock, flags);

	temp = qe_ic_read(qe_ic->regs, qe_ic_info[src].mask_reg);
	qe_ic_write(qe_ic->regs, qe_ic_info[src].mask_reg,
		    temp | qe_ic_info[src].mask);

	raw_spin_unlock_irqrestore(&qe_ic_lock, flags);
}

static void qe_ic_mask_irq(struct irq_data *d)
{
	struct qe_ic *qe_ic = qe_ic_from_irq_data(d);
	unsigned int src = irqd_to_hwirq(d);
	unsigned long flags;
	u32 temp;

	raw_spin_lock_irqsave(&qe_ic_lock, flags);

	temp = qe_ic_read(qe_ic->regs, qe_ic_info[src].mask_reg);
	qe_ic_write(qe_ic->regs, qe_ic_info[src].mask_reg,
		    temp & ~qe_ic_info[src].mask);

	/* Flush the above write before enabling interrupts; otherwise,
	 * spurious interrupts will sometimes happen.  To be 100% sure
	 * that the write has reached the device before interrupts are
	 * enabled, the mask register would have to be read back; however,
	 * this is not required for correctness, only to avoid wasting
	 * time on a large number of spurious interrupts.  In testing,
	 * a sync reduced the observed spurious interrupts to zero.
	 */
	mb();

	raw_spin_unlock_irqrestore(&qe_ic_lock, flags);
}

static struct irq_chip qe_ic_irq_chip = {
	.name = "QEIC",
	.irq_unmask = qe_ic_unmask_irq,
	.irq_mask = qe_ic_mask_irq,
	.irq_mask_ack = qe_ic_mask_irq,
};

static int qe_ic_host_match(struct irq_domain *h, struct device_node *node,
			    enum irq_domain_bus_token bus_token)
{
	/* Exact match, unless qe_ic node is NULL */
	struct device_node *of_node = irq_domain_get_of_node(h);
	return of_node == NULL || of_node == node;
}

static int qe_ic_host_map(struct irq_domain *h, unsigned int virq,
			  irq_hw_number_t hw)
{
	struct qe_ic *qe_ic = h->host_data;
	struct irq_chip *chip;

	if (hw >= ARRAY_SIZE(qe_ic_info)) {
		pr_err("%s: Invalid hw irq number for QEIC\n", __func__);
		return -EINVAL;
	}

	if (qe_ic_info[hw].mask == 0) {
		printk(KERN_ERR "Can't map reserved IRQ\n");
		return -EINVAL;
	}
	/* Default chip */
	chip = &qe_ic->hc_irq;

	irq_set_chip_data(virq, qe_ic);
	irq_set_status_flags(virq, IRQ_LEVEL);

	irq_set_chip_and_handler(virq, chip, handle_level_irq);

	return 0;
}

static const struct irq_domain_ops qe_ic_host_ops = {
	.match = qe_ic_host_match,
	.map = qe_ic_host_map,
	.xlate = irq_domain_xlate_onetwocell,
};

/* Return an interrupt vector or 0 if no interrupt is pending. */
static unsigned int qe_ic_get_low_irq(struct qe_ic *qe_ic)
{
	int irq;

	BUG_ON(qe_ic == NULL);

	/* get the interrupt source vector. */
	irq = qe_ic_read(qe_ic->regs, QEIC_CIVEC) >> 26;

	if (irq == 0)
		return 0;

	return irq_linear_revmap(qe_ic->irqhost, irq);
}

/* Return an interrupt vector or 0 if no interrupt is pending. */
static unsigned int qe_ic_get_high_irq(struct qe_ic *qe_ic)
{
	int irq;

	BUG_ON(qe_ic == NULL);

	/* get the interrupt source vector. */
	irq = qe_ic_read(qe_ic->regs, QEIC_CHIVEC) >> 26;

	if (irq == 0)
		return 0;

	return irq_linear_revmap(qe_ic->irqhost, irq);
}

static void qe_ic_cascade_low(struct irq_desc *desc)
{
	struct qe_ic *qe_ic = irq_desc_get_handler_data(desc);
	unsigned int cascade_irq = qe_ic_get_low_irq(qe_ic);
	struct irq_chip *chip = irq_desc_get_chip(desc);

	if (cascade_irq != 0)
		generic_handle_irq(cascade_irq);

	if (chip->irq_eoi)
		chip->irq_eoi(&desc->irq_data);
}

static void qe_ic_cascade_high(struct irq_desc *desc)
{
	struct qe_ic *qe_ic = irq_desc_get_handler_data(desc);
	unsigned int cascade_irq = qe_ic_get_high_irq(qe_ic);
	struct irq_chip *chip = irq_desc_get_chip(desc);

	if (cascade_irq != 0)
		generic_handle_irq(cascade_irq);

	if (chip->irq_eoi)
		chip->irq_eoi(&desc->irq_data);
}

static void qe_ic_cascade_muxed_mpic(struct irq_desc *desc)
{
	struct qe_ic *qe_ic = irq_desc_get_handler_data(desc);
	unsigned int cascade_irq;
	struct irq_chip *chip = irq_desc_get_chip(desc);

	cascade_irq = qe_ic_get_high_irq(qe_ic);
	if (cascade_irq == 0)
		cascade_irq = qe_ic_get_low_irq(qe_ic);

	if (cascade_irq != 0)
		generic_handle_irq(cascade_irq);

	chip->irq_eoi(&desc->irq_data);
}

static void __init qe_ic_init(struct device_node *node)
{
	void (*low_handler)(struct irq_desc *desc);
	void (*high_handler)(struct irq_desc *desc);
	struct qe_ic *qe_ic;
	struct resource res;
	u32 ret;

	ret = of_address_to_resource(node, 0, &res);
	if (ret)
		return;

	qe_ic = kzalloc(sizeof(*qe_ic), GFP_KERNEL);
	if (qe_ic == NULL)
		return;

	qe_ic->irqhost = irq_domain_add_linear(node, NR_QE_IC_INTS,
					       &qe_ic_host_ops, qe_ic);
	if (qe_ic->irqhost == NULL) {
		kfree(qe_ic);
		return;
	}

	qe_ic->regs = ioremap(res.start, resource_size(&res));

	qe_ic->hc_irq = qe_ic_irq_chip;

	qe_ic->virq_high = irq_of_parse_and_map(node, 0);
	qe_ic->virq_low = irq_of_parse_and_map(node, 1);

	if (!qe_ic->virq_low) {
		printk(KERN_ERR "Failed to map QE_IC low IRQ\n");
		kfree(qe_ic);
		return;
	}
	if (qe_ic->virq_high != qe_ic->virq_low) {
		low_handler = qe_ic_cascade_low;
		high_handler = qe_ic_cascade_high;
	} else {
		low_handler = qe_ic_cascade_muxed_mpic;
		high_handler = NULL;
	}

	qe_ic_write(qe_ic->regs, QEIC_CICR, 0);

	irq_set_handler_data(qe_ic->virq_low, qe_ic);
	irq_set_chained_handler(qe_ic->virq_low, low_handler);

	if (qe_ic->virq_high && qe_ic->virq_high != qe_ic->virq_low) {
		irq_set_handler_data(qe_ic->virq_high, qe_ic);
		irq_set_chained_handler(qe_ic->virq_high, high_handler);
	}
}

static int __init qe_ic_of_init(void)
{
	struct device_node *np;

	np = of_find_compatible_node(NULL, NULL, "fsl,qe-ic");
	if (!np) {
		np = of_find_node_by_type(NULL, "qeic");
		if (!np)
			return -ENODEV;
	}
	qe_ic_init(np);
	of_node_put(np);
	return 0;
}
subsys_initcall(qe_ic_of_init);<|MERGE_RESOLUTION|>--- conflicted
+++ resolved
@@ -44,11 +44,7 @@
 
 struct qe_ic {
 	/* Control registers offset */
-<<<<<<< HEAD
-	u32 __iomem *regs;
-=======
 	__be32 __iomem *regs;
->>>>>>> 04d5ce62
 
 	/* The remapper for this QEIC */
 	struct irq_domain *irqhost;
