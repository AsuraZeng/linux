--- conflicted
+++ resolved
@@ -584,7 +584,6 @@
 		if (range_cfg->range_max < range_cfg->range_min) {
 			dev_err(map->dev, "Invalid range %d: %d < %d\n", i,
 				range_cfg->range_max, range_cfg->range_min);
-<<<<<<< HEAD
 			goto err_range;
 		}
 
@@ -605,28 +604,6 @@
 				i);
 			goto err_range;
 		}
-=======
-			goto err_range;
-		}
-
-		if (range_cfg->range_max > map->max_register) {
-			dev_err(map->dev, "Invalid range %d: %d > %d\n", i,
-				range_cfg->range_max, map->max_register);
-			goto err_range;
-		}
-
-		if (range_cfg->selector_reg > map->max_register) {
-			dev_err(map->dev,
-				"Invalid range %d: selector out of map\n", i);
-			goto err_range;
-		}
-
-		if (range_cfg->window_len == 0) {
-			dev_err(map->dev, "Invalid range %d: window_len 0\n",
-				i);
-			goto err_range;
-		}
->>>>>>> 76aad392
 
 		/* Make sure, that this register range has no selector
 		   or data window within its boundary */
