--- conflicted
+++ resolved
@@ -269,10 +269,7 @@
 		return ret;
 	}
 
-<<<<<<< HEAD
-=======
 	vcap->stream.producer_pixfmt = vcap->format.pixelformat;
->>>>>>> 0ecfebd2
 	ret = vimc_streamer_s_stream(&vcap->stream, &vcap->ved, 1);
 	if (ret) {
 		media_pipeline_stop(entity);
