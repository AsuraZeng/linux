#
# Makefile
#

ifdef CONFIG_FUNCTION_TRACER
# Do not trace early boot code and low level code
CFLAGS_REMOVE_timer.o = -pg
CFLAGS_REMOVE_intc.o = -pg
CFLAGS_REMOVE_early_printk.o = -pg
CFLAGS_REMOVE_selfmod.o = -pg
CFLAGS_REMOVE_heartbeat.o = -pg
CFLAGS_REMOVE_ftrace.o = -pg
endif

extra-y := head.o vmlinux.lds

obj-y += dma.o exceptions.o \
<<<<<<< HEAD
	hw_exception_handler.o init_task.o intc.o irq.o of_device.o \
	of_platform.o process.o prom.o prom_parse.o ptrace.o \
	reset.o setup.o signal.o sys_microblaze.o timer.o traps.o unwind.o
=======
	hw_exception_handler.o init_task.o intc.o irq.o \
	process.o prom.o prom_parse.o ptrace.o \
	setup.o signal.o sys_microblaze.o timer.o traps.o reset.o
>>>>>>> 7fb8f881

obj-y += cpu/

obj-$(CONFIG_EARLY_PRINTK)	+= early_printk.o
obj-$(CONFIG_SELFMOD)		+= selfmod.o
obj-$(CONFIG_HEART_BEAT)	+= heartbeat.o
obj-$(CONFIG_MODULES)		+= microblaze_ksyms.o module.o
obj-$(CONFIG_MMU)		+= misc.o
obj-$(CONFIG_STACKTRACE)	+= stacktrace.o
obj-$(CONFIG_FUNCTION_TRACER)	+= ftrace.o mcount.o
obj-$(CONFIG_KGDB)		+= kgdb.o

obj-y	+= entry$(MMU).o<|MERGE_RESOLUTION|>--- conflicted
+++ resolved
@@ -15,15 +15,9 @@
 extra-y := head.o vmlinux.lds
 
 obj-y += dma.o exceptions.o \
-<<<<<<< HEAD
-	hw_exception_handler.o init_task.o intc.o irq.o of_device.o \
-	of_platform.o process.o prom.o prom_parse.o ptrace.o \
-	reset.o setup.o signal.o sys_microblaze.o timer.o traps.o unwind.o
-=======
 	hw_exception_handler.o init_task.o intc.o irq.o \
 	process.o prom.o prom_parse.o ptrace.o \
-	setup.o signal.o sys_microblaze.o timer.o traps.o reset.o
->>>>>>> 7fb8f881
+	reset.o setup.o signal.o sys_microblaze.o timer.o traps.o unwind.o
 
 obj-y += cpu/
 
