--- conflicted
+++ resolved
@@ -30,9 +30,7 @@
 		serial9 = &main_uart7;
 		serial10 = &main_uart8;
 		serial11 = &main_uart9;
-<<<<<<< HEAD
 		ethernet0 = &cpsw_port1;
-=======
 		rproc0 = &mcu_r5fss0_core0;
 		rproc1 = &mcu_r5fss0_core1;
 		rproc2 = &main_r5fss0_core0;
@@ -42,7 +40,6 @@
 		rproc6 = &c66_0;
 		rproc7 = &c66_1;
 		rproc8 = &c71_0;
->>>>>>> bcac9f14
 	};
 
 	chosen { };
