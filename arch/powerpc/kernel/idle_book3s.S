/*
 *  This file contains idle entry/exit functions for POWER7,
 *  POWER8 and POWER9 CPUs.
 *
 *  This program is free software; you can redistribute it and/or
 *  modify it under the terms of the GNU General Public License
 *  as published by the Free Software Foundation; either version
 *  2 of the License, or (at your option) any later version.
 */

#include <linux/threads.h>
#include <asm/processor.h>
#include <asm/page.h>
#include <asm/cputable.h>
#include <asm/thread_info.h>
#include <asm/ppc_asm.h>
#include <asm/asm-offsets.h>
#include <asm/ppc-opcode.h>
#include <asm/hw_irq.h>
#include <asm/kvm_book3s_asm.h>
#include <asm/opal.h>
#include <asm/cpuidle.h>
#include <asm/exception-64s.h>
#include <asm/book3s/64/mmu-hash.h>
#include <asm/mmu.h>

#undef DEBUG

/*
 * Use unused space in the interrupt stack to save and restore
 * registers for winkle support.
 */
#define _MMCR0	GPR0
#define _SDR1	GPR3
#define _PTCR	GPR3
#define _RPR	GPR4
#define _SPURR	GPR5
#define _PURR	GPR6
#define _TSCR	GPR7
#define _DSCR	GPR8
#define _AMOR	GPR9
#define _WORT	GPR10
#define _WORC	GPR11
#define _LPCR	GPR12

#define PSSCR_EC_ESL_MASK_SHIFTED          (PSSCR_EC | PSSCR_ESL) >> 16

	.text

/*
 * Used by threads before entering deep idle states. Saves SPRs
 * in interrupt stack frame
 */
save_sprs_to_stack:
	/*
	 * Note all register i.e per-core, per-subcore or per-thread is saved
	 * here since any thread in the core might wake up first
	 */
BEGIN_FTR_SECTION
	/*
	 * Note - SDR1 is dropped in Power ISA v3. Hence not restoring
	 * SDR1 here
	 */
	mfspr	r3,SPRN_PTCR
	std	r3,_PTCR(r1)
	mfspr	r3,SPRN_LPCR
	std	r3,_LPCR(r1)
FTR_SECTION_ELSE
	mfspr	r3,SPRN_SDR1
	std	r3,_SDR1(r1)
ALT_FTR_SECTION_END_IFSET(CPU_FTR_ARCH_300)
	mfspr	r3,SPRN_RPR
	std	r3,_RPR(r1)
	mfspr	r3,SPRN_SPURR
	std	r3,_SPURR(r1)
	mfspr	r3,SPRN_PURR
	std	r3,_PURR(r1)
	mfspr	r3,SPRN_TSCR
	std	r3,_TSCR(r1)
	mfspr	r3,SPRN_DSCR
	std	r3,_DSCR(r1)
	mfspr	r3,SPRN_AMOR
	std	r3,_AMOR(r1)
	mfspr	r3,SPRN_WORT
	std	r3,_WORT(r1)
	mfspr	r3,SPRN_WORC
	std	r3,_WORC(r1)
/*
 * On POWER9, there are idle states such as stop4, invoked via cpuidle,
 * that lose hypervisor resources. In such cases, we need to save
 * additional SPRs before entering those idle states so that they can
 * be restored to their older values on wakeup from the idle state.
 *
 * On POWER8, the only such deep idle state is winkle which is used
 * only in the context of CPU-Hotplug, where these additional SPRs are
 * reinitiazed to a sane value. Hence there is no need to save/restore
 * these SPRs.
 */
BEGIN_FTR_SECTION
	blr
END_FTR_SECTION_IFCLR(CPU_FTR_ARCH_300)

power9_save_additional_sprs:
	mfspr	r3, SPRN_PID
	mfspr	r4, SPRN_LDBAR
	std	r3, STOP_PID(r13)
	std	r4, STOP_LDBAR(r13)

	mfspr	r3, SPRN_FSCR
	mfspr	r4, SPRN_HFSCR
	std	r3, STOP_FSCR(r13)
	std	r4, STOP_HFSCR(r13)

	mfspr	r3, SPRN_MMCRA
	mfspr	r4, SPRN_MMCR1
	std	r3, STOP_MMCRA(r13)
	std	r4, STOP_MMCR1(r13)

	mfspr	r3, SPRN_MMCR2
	std	r3, STOP_MMCR2(r13)
	blr

power9_restore_additional_sprs:
	ld	r3,_LPCR(r1)
	ld	r4, STOP_PID(r13)
	mtspr	SPRN_LPCR,r3
	mtspr	SPRN_PID, r4

	ld	r3, STOP_LDBAR(r13)
	ld	r4, STOP_FSCR(r13)
	mtspr	SPRN_LDBAR, r3
	mtspr	SPRN_FSCR, r4

	ld	r3, STOP_HFSCR(r13)
	ld	r4, STOP_MMCRA(r13)
	mtspr	SPRN_HFSCR, r3
	mtspr	SPRN_MMCRA, r4
	/* We have already restored PACA_MMCR0 */
	ld	r3, STOP_MMCR1(r13)
	ld	r4, STOP_MMCR2(r13)
	mtspr	SPRN_MMCR1, r3
	mtspr	SPRN_MMCR2, r4
	blr

/*
 * Used by threads when the lock bit of core_idle_state is set.
 * Threads will spin in HMT_LOW until the lock bit is cleared.
 * r14 - pointer to core_idle_state
 * r15 - used to load contents of core_idle_state
 * r9  - used as a temporary variable
 */

core_idle_lock_held:
	HMT_LOW
3:	lwz	r15,0(r14)
	andis.	r15,r15,PNV_CORE_IDLE_LOCK_BIT@h
	bne	3b
	HMT_MEDIUM
	lwarx	r15,0,r14
	andis.	r9,r15,PNV_CORE_IDLE_LOCK_BIT@h
	bne-	core_idle_lock_held
	blr

/*
 * Pass requested state in r3:
 *	r3 - PNV_THREAD_NAP/SLEEP/WINKLE in POWER8
 *	   - Requested PSSCR value in POWER9
 *
 * Address of idle handler to branch to in realmode in r4
 */
pnv_powersave_common:
	/* Use r3 to pass state nap/sleep/winkle */
	/* NAP is a state loss, we create a regs frame on the
	 * stack, fill it up with the state we care about and
	 * stick a pointer to it in PACAR1. We really only
	 * need to save PC, some CR bits and the NV GPRs,
	 * but for now an interrupt frame will do.
	 */
	mtctr	r4

	mflr	r0
	std	r0,16(r1)
	stdu	r1,-INT_FRAME_SIZE(r1)
	std	r0,_LINK(r1)
	std	r0,_NIP(r1)

	/* We haven't lost state ... yet */
	li	r0,0
	stb	r0,PACA_NAPSTATELOST(r13)

	/* Continue saving state */
	SAVE_GPR(2, r1)
	SAVE_NVGPRS(r1)
	mfcr	r5
	std	r5,_CCR(r1)
	std	r1,PACAR1(r13)

BEGIN_FTR_SECTION
	/*
	 * POWER9 does not require real mode to stop, and presently does not
	 * set hwthread_state for KVM (threads don't share MMU context), so
	 * we can remain in virtual mode for this.
	 */
	bctr
END_FTR_SECTION_IFSET(CPU_FTR_ARCH_300)
	/*
	 * POWER8
	 * Go to real mode to do the nap, as required by the architecture.
	 * Also, we need to be in real mode before setting hwthread_state,
	 * because as soon as we do that, another thread can switch
	 * the MMU context to the guest.
	 */
	LOAD_REG_IMMEDIATE(r7, MSR_IDLE)
	mtmsrd	r7,0
	bctr
<<<<<<< HEAD
=======

/*
 * This is the sequence required to execute idle instructions, as
 * specified in ISA v2.07 (and earlier). MSR[IR] and MSR[DR] must be 0.
 */
#define IDLE_STATE_ENTER_SEQ_NORET(IDLE_INST)			\
	/* Magic NAP/SLEEP/WINKLE mode enter sequence */	\
	std	r0,0(r1);					\
	ptesync;						\
	ld	r0,0(r1);					\
236:	cmpd	cr0,r0,r0;					\
	bne	236b;						\
	IDLE_INST;

>>>>>>> bb176f67

	.globl pnv_enter_arch207_idle_mode
pnv_enter_arch207_idle_mode:
#ifdef CONFIG_KVM_BOOK3S_HV_POSSIBLE
	/* Tell KVM we're entering idle */
	li	r4,KVM_HWTHREAD_IN_IDLE
	/******************************************************/
	/*  N O T E   W E L L    ! ! !    N O T E   W E L L   */
	/* The following store to HSTATE_HWTHREAD_STATE(r13)  */
	/* MUST occur in real mode, i.e. with the MMU off,    */
	/* and the MMU must stay off until we clear this flag */
	/* and test HSTATE_HWTHREAD_REQ(r13) in               */
	/* pnv_powersave_wakeup in this file.                 */
	/* The reason is that another thread can switch the   */
	/* MMU to a guest context whenever this flag is set   */
	/* to KVM_HWTHREAD_IN_IDLE, and if the MMU was on,    */
	/* that would potentially cause this thread to start  */
	/* executing instructions from guest memory in        */
	/* hypervisor mode, leading to a host crash or data   */
	/* corruption, or worse.                              */
	/******************************************************/
	stb	r4,HSTATE_HWTHREAD_STATE(r13)
#endif
	stb	r3,PACA_THREAD_IDLE_STATE(r13)
	cmpwi	cr3,r3,PNV_THREAD_SLEEP
	bge	cr3,2f
	IDLE_STATE_ENTER_SEQ_NORET(PPC_NAP)
	/* No return */
2:
	/* Sleep or winkle */
	lbz	r7,PACA_THREAD_MASK(r13)
	ld	r14,PACA_CORE_IDLE_STATE_PTR(r13)
	li	r5,0
	beq	cr3,3f
	lis	r5,PNV_CORE_IDLE_WINKLE_COUNT@h
3:
lwarx_loop1:
	lwarx	r15,0,r14

	andis.	r9,r15,PNV_CORE_IDLE_LOCK_BIT@h
	bnel-	core_idle_lock_held

	add	r15,r15,r5			/* Add if winkle */
	andc	r15,r15,r7			/* Clear thread bit */

	andi.	r9,r15,PNV_CORE_IDLE_THREAD_BITS

/*
 * If cr0 = 0, then current thread is the last thread of the core entering
 * sleep. Last thread needs to execute the hardware bug workaround code if
 * required by the platform.
 * Make the workaround call unconditionally here. The below branch call is
 * patched out when the idle states are discovered if the platform does not
 * require it.
 */
.global pnv_fastsleep_workaround_at_entry
pnv_fastsleep_workaround_at_entry:
	beq	fastsleep_workaround_at_entry

	stwcx.	r15,0,r14
	bne-	lwarx_loop1
	isync

common_enter: /* common code for all the threads entering sleep or winkle */
	bgt	cr3,enter_winkle
	IDLE_STATE_ENTER_SEQ_NORET(PPC_SLEEP)

fastsleep_workaround_at_entry:
	oris	r15,r15,PNV_CORE_IDLE_LOCK_BIT@h
	stwcx.	r15,0,r14
	bne-	lwarx_loop1
	isync

	/* Fast sleep workaround */
	li	r3,1
	li	r4,1
	bl	opal_config_cpu_idle_state

	/* Unlock */
	xoris	r15,r15,PNV_CORE_IDLE_LOCK_BIT@h
	lwsync
	stw	r15,0(r14)
	b	common_enter

enter_winkle:
	bl	save_sprs_to_stack

	IDLE_STATE_ENTER_SEQ_NORET(PPC_WINKLE)

/*
 * r3 - PSSCR value corresponding to the requested stop state.
 */
#ifdef CONFIG_KVM_BOOK3S_HV_POSSIBLE
power_enter_stop_kvm_rm:
	/*
	 * This is currently unused because POWER9 KVM does not have to
	 * gather secondary threads into sibling mode, but the code is
	 * here in case that function is required.
	 *
	 * Tell KVM we're entering idle.
	 */
	li	r4,KVM_HWTHREAD_IN_IDLE
	/* DO THIS IN REAL MODE!  See comment above. */
	stb	r4,HSTATE_HWTHREAD_STATE(r13)
#endif
power_enter_stop:
/*
 * Check if we are executing the lite variant with ESL=EC=0
 */
	andis.   r4,r3,PSSCR_EC_ESL_MASK_SHIFTED
	clrldi   r3,r3,60 /* r3 = Bits[60:63] = Requested Level (RL) */
	bne	 .Lhandle_esl_ec_set
	PPC_STOP
	li	r3,0  /* Since we didn't lose state, return 0 */

	/*
	 * pnv_wakeup_noloss() expects r12 to contain the SRR1 value so
	 * it can determine if the wakeup reason is an HMI in
	 * CHECK_HMI_INTERRUPT.
	 *
	 * However, when we wakeup with ESL=0, SRR1 will not contain the wakeup
	 * reason, so there is no point setting r12 to SRR1.
	 *
	 * Further, we clear r12 here, so that we don't accidentally enter the
	 * HMI in pnv_wakeup_noloss() if the value of r12[42:45] == WAKE_HMI.
	 */
	li	r12, 0
	b 	pnv_wakeup_noloss

.Lhandle_esl_ec_set:
	/*
	 * POWER9 DD2 can incorrectly set PMAO when waking up after a
	 * state-loss idle. Saving and restoring MMCR0 over idle is a
	 * workaround.
	 */
	mfspr	r4,SPRN_MMCR0
	std	r4,_MMCR0(r1)

/*
 * Check if the requested state is a deep idle state.
 */
	LOAD_REG_ADDRBASE(r5,pnv_first_deep_stop_state)
	ld	r4,ADDROFF(pnv_first_deep_stop_state)(r5)
	cmpd	r3,r4
	bge	.Lhandle_deep_stop
	PPC_STOP	/* Does not return (system reset interrupt) */

.Lhandle_deep_stop:
/*
 * Entering deep idle state.
 * Clear thread bit in PACA_CORE_IDLE_STATE, save SPRs to
 * stack and enter stop
 */
	lbz     r7,PACA_THREAD_MASK(r13)
	ld      r14,PACA_CORE_IDLE_STATE_PTR(r13)

lwarx_loop_stop:
	lwarx   r15,0,r14
	andis.	r9,r15,PNV_CORE_IDLE_LOCK_BIT@h
	bnel-	core_idle_lock_held
	andc    r15,r15,r7                      /* Clear thread bit */

	stwcx.  r15,0,r14
	bne-    lwarx_loop_stop
	isync

	bl	save_sprs_to_stack

	PPC_STOP	/* Does not return (system reset interrupt) */

/*
 * Entered with MSR[EE]=0 and no soft-masked interrupts pending.
 * r3 contains desired idle state (PNV_THREAD_NAP/SLEEP/WINKLE).
 */
_GLOBAL(power7_idle_insn)
	/* Now check if user or arch enabled NAP mode */
	LOAD_REG_ADDR(r4, pnv_enter_arch207_idle_mode)
	b	pnv_powersave_common

#define CHECK_HMI_INTERRUPT						\
BEGIN_FTR_SECTION_NESTED(66);						\
	rlwinm	r0,r12,45-31,0xf;  /* extract wake reason field (P8) */	\
FTR_SECTION_ELSE_NESTED(66);						\
	rlwinm	r0,r12,45-31,0xe;  /* P7 wake reason field is 3 bits */	\
ALT_FTR_SECTION_END_NESTED_IFSET(CPU_FTR_ARCH_207S, 66);		\
	cmpwi	r0,0xa;			/* Hypervisor maintenance ? */	\
	bne+	20f;							\
	/* Invoke opal call to handle hmi */				\
	ld	r2,PACATOC(r13);					\
	ld	r1,PACAR1(r13);						\
	std	r3,ORIG_GPR3(r1);	/* Save original r3 */		\
	li	r3,0;			/* NULL argument */		\
	bl	hmi_exception_realmode;					\
	nop;								\
	ld	r3,ORIG_GPR3(r1);	/* Restore original r3 */	\
20:	nop;

/*
 * Entered with MSR[EE]=0 and no soft-masked interrupts pending.
 * r3 contains desired PSSCR register value.
 */
_GLOBAL(power9_idle_stop)
	std	r3, PACA_REQ_PSSCR(r13)
	mtspr 	SPRN_PSSCR,r3
	LOAD_REG_ADDR(r4,power_enter_stop)
	b	pnv_powersave_common
	/* No return */

/*
 * On waking up from stop 0,1,2 with ESL=1 on POWER9 DD1,
 * HSPRG0 will be set to the HSPRG0 value of one of the
 * threads in this core. Thus the value we have in r13
 * may not be this thread's paca pointer.
 *
 * Fortunately, the TIR remains invariant. Since this thread's
 * paca pointer is recorded in all its sibling's paca, we can
 * correctly recover this thread's paca pointer if we
 * know the index of this thread in the core.
 *
 * This index can be obtained from the TIR.
 *
 * i.e, thread's position in the core = TIR.
 * If this value is i, then this thread's paca is
 * paca->thread_sibling_pacas[i].
 */
power9_dd1_recover_paca:
	mfspr	r4, SPRN_TIR
	/*
	 * Since each entry in thread_sibling_pacas is 8 bytes
	 * we need to left-shift by 3 bits. Thus r4 = i * 8
	 */
	sldi	r4, r4, 3
	/* Get &paca->thread_sibling_pacas[0] in r5 */
	ld	r5, PACA_SIBLING_PACA_PTRS(r13)
	/* Load paca->thread_sibling_pacas[i] into r13 */
	ldx	r13, r4, r5
	SET_PACA(r13)
	/*
	 * Indicate that we have lost NVGPR state
	 * which needs to be restored from the stack.
	 */
	li	r3, 1
	stb	r3,PACA_NAPSTATELOST(r13)
	blr

/*
 * Called from machine check handler for powersave wakeups.
 * Low level machine check processing has already been done. Now just
 * go through the wake up path to get everything in order.
 *
 * r3 - The original SRR1 value.
 * Original SRR[01] have been clobbered.
 * MSR_RI is clear.
 */
.global pnv_powersave_wakeup_mce
pnv_powersave_wakeup_mce:
	/* Set cr3 for pnv_powersave_wakeup */
	rlwinm	r11,r3,47-31,30,31
	cmpwi	cr3,r11,2

	/*
	 * Now put the original SRR1 with SRR1_WAKEMCE_RESVD as the wake
	 * reason into r12, which allows reuse of the system reset wakeup
	 * code without being mistaken for another type of wakeup.
	 */
	oris	r12,r3,SRR1_WAKEMCE_RESVD@h

	b	pnv_powersave_wakeup

#ifdef CONFIG_KVM_BOOK3S_HV_POSSIBLE
kvm_start_guest_check:
	li	r0,KVM_HWTHREAD_IN_KERNEL
	stb	r0,HSTATE_HWTHREAD_STATE(r13)
	/* Order setting hwthread_state vs. testing hwthread_req */
	sync
	lbz	r0,HSTATE_HWTHREAD_REQ(r13)
	cmpwi	r0,0
	beqlr
	b	kvm_start_guest
#endif

/*
 * Called from reset vector for powersave wakeups.
 * cr3 - set to gt if waking up with partial/complete hypervisor state loss
 * r12 - SRR1
 */
.global pnv_powersave_wakeup
pnv_powersave_wakeup:
	ld	r2, PACATOC(r13)

BEGIN_FTR_SECTION
BEGIN_FTR_SECTION_NESTED(70)
	bl	power9_dd1_recover_paca
END_FTR_SECTION_NESTED_IFSET(CPU_FTR_POWER9_DD1, 70)
	bl	pnv_restore_hyp_resource_arch300
FTR_SECTION_ELSE
	bl	pnv_restore_hyp_resource_arch207
ALT_FTR_SECTION_END_IFSET(CPU_FTR_ARCH_300)

	li	r0,PNV_THREAD_RUNNING
	stb	r0,PACA_THREAD_IDLE_STATE(r13)	/* Clear thread state */

	mr	r3,r12

#ifdef CONFIG_KVM_BOOK3S_HV_POSSIBLE
BEGIN_FTR_SECTION
	bl	kvm_start_guest_check
END_FTR_SECTION_IFCLR(CPU_FTR_ARCH_300)
#endif

	/* Return SRR1 from power7_nap() */
	blt	cr3,pnv_wakeup_noloss
	b	pnv_wakeup_loss

/*
 * Check whether we have woken up with hypervisor state loss.
 * If yes, restore hypervisor state and return back to link.
 *
 * cr3 - set to gt if waking up with partial/complete hypervisor state loss
 */
pnv_restore_hyp_resource_arch300:
	/*
	 * Workaround for POWER9, if we lost resources, the ERAT
	 * might have been mixed up and needs flushing. We also need
	 * to reload MMCR0 (see comment above). We also need to set
	 * then clear bit 60 in MMCRA to ensure the PMU starts running.
	 */
	blt	cr3,1f
	PPC_INVALIDATE_ERAT
	ld	r1,PACAR1(r13)
	mfspr	r4,SPRN_MMCRA
	ori	r4,r4,(1 << (63-60))
	mtspr	SPRN_MMCRA,r4
	xori	r4,r4,(1 << (63-60))
	mtspr	SPRN_MMCRA,r4
	ld	r4,_MMCR0(r1)
	mtspr	SPRN_MMCR0,r4
1:
	/*
	 * POWER ISA 3. Use PSSCR to determine if we
	 * are waking up from deep idle state
	 */
	LOAD_REG_ADDRBASE(r5,pnv_first_deep_stop_state)
	ld	r4,ADDROFF(pnv_first_deep_stop_state)(r5)

BEGIN_FTR_SECTION_NESTED(71)
	/*
	 * Assume that we are waking up from the state
	 * same as the Requested Level (RL) in the PSSCR
	 * which are Bits 60-63
	 */
	ld	r5,PACA_REQ_PSSCR(r13)
	rldicl  r5,r5,0,60
FTR_SECTION_ELSE_NESTED(71)
	/*
	 * 0-3 bits correspond to Power-Saving Level Status
	 * which indicates the idle state we are waking up from
	 */
	mfspr	r5, SPRN_PSSCR
	rldicl  r5,r5,4,60
ALT_FTR_SECTION_END_NESTED_IFSET(CPU_FTR_POWER9_DD1, 71)
	cmpd	cr4,r5,r4
	bge	cr4,pnv_wakeup_tb_loss /* returns to caller */

	blr	/* Waking up without hypervisor state loss. */

/* Same calling convention as arch300 */
pnv_restore_hyp_resource_arch207:
	/*
	 * POWER ISA 2.07 or less.
	 * Check if we slept with sleep or winkle.
	 */
	lbz	r4,PACA_THREAD_IDLE_STATE(r13)
	cmpwi	cr2,r4,PNV_THREAD_NAP
	bgt	cr2,pnv_wakeup_tb_loss	/* Either sleep or Winkle */

	/*
	 * We fall through here if PACA_THREAD_IDLE_STATE shows we are waking
	 * up from nap. At this stage CR3 shouldn't contains 'gt' since that
	 * indicates we are waking with hypervisor state loss from nap.
	 */
	bgt	cr3,.

	blr	/* Waking up without hypervisor state loss */

/*
 * Called if waking up from idle state which can cause either partial or
 * complete hyp state loss.
 * In POWER8, called if waking up from fastsleep or winkle
 * In POWER9, called if waking up from stop state >= pnv_first_deep_stop_state
 *
 * r13 - PACA
 * cr3 - gt if waking up with partial/complete hypervisor state loss
 *
 * If ISA300:
 * cr4 - gt or eq if waking up from complete hypervisor state loss.
 *
 * If ISA207:
 * r4 - PACA_THREAD_IDLE_STATE
 */
pnv_wakeup_tb_loss:
	ld	r1,PACAR1(r13)
	/*
	 * Before entering any idle state, the NVGPRs are saved in the stack.
	 * If there was a state loss, or PACA_NAPSTATELOST was set, then the
	 * NVGPRs are restored. If we are here, it is likely that state is lost,
	 * but not guaranteed -- neither ISA207 nor ISA300 tests to reach
	 * here are the same as the test to restore NVGPRS:
	 * PACA_THREAD_IDLE_STATE test for ISA207, PSSCR test for ISA300,
	 * and SRR1 test for restoring NVGPRs.
	 *
	 * We are about to clobber NVGPRs now, so set NAPSTATELOST to
	 * guarantee they will always be restored. This might be tightened
	 * with careful reading of specs (particularly for ISA300) but this
	 * is already a slow wakeup path and it's simpler to be safe.
	 */
	li	r0,1
	stb	r0,PACA_NAPSTATELOST(r13)

	/*
	 *
	 * Save SRR1 and LR in NVGPRs as they might be clobbered in
	 * opal_call() (called in CHECK_HMI_INTERRUPT). SRR1 is required
	 * to determine the wakeup reason if we branch to kvm_start_guest. LR
	 * is required to return back to reset vector after hypervisor state
	 * restore is complete.
	 */
	mr	r19,r12
	mr	r18,r4
	mflr	r17
BEGIN_FTR_SECTION
	CHECK_HMI_INTERRUPT
END_FTR_SECTION_IFSET(CPU_FTR_HVMODE)

	ld	r14,PACA_CORE_IDLE_STATE_PTR(r13)
	lbz	r7,PACA_THREAD_MASK(r13)

	/*
	 * Take the core lock to synchronize against other threads.
	 *
	 * Lock bit is set in one of the 2 cases-
	 * a. In the sleep/winkle enter path, the last thread is executing
	 * fastsleep workaround code.
	 * b. In the wake up path, another thread is executing fastsleep
	 * workaround undo code or resyncing timebase or restoring context
	 * In either case loop until the lock bit is cleared.
	 */
1:
	lwarx	r15,0,r14
	andis.	r9,r15,PNV_CORE_IDLE_LOCK_BIT@h
	bnel-	core_idle_lock_held
	oris	r15,r15,PNV_CORE_IDLE_LOCK_BIT@h
	stwcx.	r15,0,r14
	bne-	1b
	isync

	andi.	r9,r15,PNV_CORE_IDLE_THREAD_BITS
	cmpwi	cr2,r9,0

	/*
	 * At this stage
	 * cr2 - eq if first thread to wakeup in core
	 * cr3-  gt if waking up with partial/complete hypervisor state loss
	 * ISA300:
	 * cr4 - gt or eq if waking up from complete hypervisor state loss.
	 */

BEGIN_FTR_SECTION
	/*
	 * Were we in winkle?
	 * If yes, check if all threads were in winkle, decrement our
	 * winkle count, set all thread winkle bits if all were in winkle.
	 * Check if our thread has a winkle bit set, and set cr4 accordingly
	 * (to match ISA300, above). Pseudo-code for core idle state
	 * transitions for ISA207 is as follows (everything happens atomically
	 * due to store conditional and/or lock bit):
	 *
	 * nap_idle() { }
	 * nap_wake() { }
	 *
	 * sleep_idle()
	 * {
	 *	core_idle_state &= ~thread_in_core
	 * }
	 *
	 * sleep_wake()
	 * {
	 *     bool first_in_core, first_in_subcore;
	 *
	 *     first_in_core = (core_idle_state & IDLE_THREAD_BITS) == 0;
	 *     first_in_subcore = (core_idle_state & SUBCORE_SIBLING_MASK) == 0;
	 *
	 *     core_idle_state |= thread_in_core;
	 * }
	 *
	 * winkle_idle()
	 * {
	 *	core_idle_state &= ~thread_in_core;
	 *	core_idle_state += 1 << WINKLE_COUNT_SHIFT;
	 * }
	 *
	 * winkle_wake()
	 * {
	 *     bool first_in_core, first_in_subcore, winkle_state_lost;
	 *
	 *     first_in_core = (core_idle_state & IDLE_THREAD_BITS) == 0;
	 *     first_in_subcore = (core_idle_state & SUBCORE_SIBLING_MASK) == 0;
	 *
	 *     core_idle_state |= thread_in_core;
	 *
	 *     if ((core_idle_state & WINKLE_MASK) == (8 << WINKLE_COUNT_SIHFT))
	 *         core_idle_state |= THREAD_WINKLE_BITS;
	 *     core_idle_state -= 1 << WINKLE_COUNT_SHIFT;
	 *
	 *     winkle_state_lost = core_idle_state &
	 *				(thread_in_core << WINKLE_THREAD_SHIFT);
	 *     core_idle_state &= ~(thread_in_core << WINKLE_THREAD_SHIFT);
	 * }
	 *
	 */
	cmpwi	r18,PNV_THREAD_WINKLE
	bne	2f
	andis.	r9,r15,PNV_CORE_IDLE_WINKLE_COUNT_ALL_BIT@h
	subis	r15,r15,PNV_CORE_IDLE_WINKLE_COUNT@h
	beq	2f
	ori	r15,r15,PNV_CORE_IDLE_THREAD_WINKLE_BITS /* all were winkle */
2:
	/* Shift thread bit to winkle mask, then test if this thread is set,
	 * and remove it from the winkle bits */
	slwi	r8,r7,8
	and	r8,r8,r15
	andc	r15,r15,r8
	cmpwi	cr4,r8,1 /* cr4 will be gt if our bit is set, lt if not */

	lbz	r4,PACA_SUBCORE_SIBLING_MASK(r13)
	and	r4,r4,r15
	cmpwi	r4,0	/* Check if first in subcore */

	or	r15,r15,r7		/* Set thread bit */
	beq	first_thread_in_subcore
END_FTR_SECTION_IFCLR(CPU_FTR_ARCH_300)

	or	r15,r15,r7		/* Set thread bit */
	beq	cr2,first_thread_in_core

	/* Not first thread in core or subcore to wake up */
	b	clear_lock

first_thread_in_subcore:
	/*
	 * If waking up from sleep, subcore state is not lost. Hence
	 * skip subcore state restore
	 */
	blt	cr4,subcore_state_restored

	/* Restore per-subcore state */
	ld      r4,_SDR1(r1)
	mtspr   SPRN_SDR1,r4

	ld      r4,_RPR(r1)
	mtspr   SPRN_RPR,r4
	ld	r4,_AMOR(r1)
	mtspr	SPRN_AMOR,r4

subcore_state_restored:
	/*
	 * Check if the thread is also the first thread in the core. If not,
	 * skip to clear_lock.
	 */
	bne	cr2,clear_lock

first_thread_in_core:

	/*
	 * First thread in the core waking up from any state which can cause
	 * partial or complete hypervisor state loss. It needs to
	 * call the fastsleep workaround code if the platform requires it.
	 * Call it unconditionally here. The below branch instruction will
	 * be patched out if the platform does not have fastsleep or does not
	 * require the workaround. Patching will be performed during the
	 * discovery of idle-states.
	 */
.global pnv_fastsleep_workaround_at_exit
pnv_fastsleep_workaround_at_exit:
	b	fastsleep_workaround_at_exit

timebase_resync:
	/*
	 * Use cr3 which indicates that we are waking up with atleast partial
	 * hypervisor state loss to determine if TIMEBASE RESYNC is needed.
	 */
	ble	cr3,.Ltb_resynced
	/* Time base re-sync */
	bl	opal_resync_timebase;
	/*
	 * If waking up from sleep (POWER8), per core state
	 * is not lost, skip to clear_lock.
	 */
.Ltb_resynced:
	blt	cr4,clear_lock

	/*
	 * First thread in the core to wake up and its waking up with
	 * complete hypervisor state loss. Restore per core hypervisor
	 * state.
	 */
BEGIN_FTR_SECTION
	ld	r4,_PTCR(r1)
	mtspr	SPRN_PTCR,r4
	ld	r4,_RPR(r1)
	mtspr	SPRN_RPR,r4
END_FTR_SECTION_IFSET(CPU_FTR_ARCH_300)

	ld	r4,_TSCR(r1)
	mtspr	SPRN_TSCR,r4
	ld	r4,_WORC(r1)
	mtspr	SPRN_WORC,r4

clear_lock:
	xoris	r15,r15,PNV_CORE_IDLE_LOCK_BIT@h
	lwsync
	stw	r15,0(r14)

common_exit:
	/*
	 * Common to all threads.
	 *
	 * If waking up from sleep, hypervisor state is not lost. Hence
	 * skip hypervisor state restore.
	 */
	blt	cr4,hypervisor_state_restored

	/* Waking up from winkle */

BEGIN_MMU_FTR_SECTION
	b	no_segments
END_MMU_FTR_SECTION_IFSET(MMU_FTR_TYPE_RADIX)
	/* Restore SLB  from PACA */
	ld	r8,PACA_SLBSHADOWPTR(r13)

	.rept	SLB_NUM_BOLTED
	li	r3, SLBSHADOW_SAVEAREA
	LDX_BE	r5, r8, r3
	addi	r3, r3, 8
	LDX_BE	r6, r8, r3
	andis.	r7,r5,SLB_ESID_V@h
	beq	1f
	slbmte	r6,r5
1:	addi	r8,r8,16
	.endr
no_segments:

	/* Restore per thread state */

	ld	r4,_SPURR(r1)
	mtspr	SPRN_SPURR,r4
	ld	r4,_PURR(r1)
	mtspr	SPRN_PURR,r4
	ld	r4,_DSCR(r1)
	mtspr	SPRN_DSCR,r4
	ld	r4,_WORT(r1)
	mtspr	SPRN_WORT,r4

	/* Call cur_cpu_spec->cpu_restore() */
	LOAD_REG_ADDR(r4, cur_cpu_spec)
	ld	r4,0(r4)
	ld	r12,CPU_SPEC_RESTORE(r4)
#ifdef PPC64_ELF_ABI_v1
	ld	r12,0(r12)
#endif
	mtctr	r12
	bctrl

<<<<<<< HEAD
BEGIN_FTR_SECTION
	ld	r4,_LPCR(r1)
	mtspr	SPRN_LPCR,r4
=======
/*
 * On POWER9, we can come here on wakeup from a cpuidle stop state.
 * Hence restore the additional SPRs to the saved value.
 *
 * On POWER8, we come here only on winkle. Since winkle is used
 * only in the case of CPU-Hotplug, we don't need to restore
 * the additional SPRs.
 */
BEGIN_FTR_SECTION
	bl 	power9_restore_additional_sprs
>>>>>>> bb176f67
END_FTR_SECTION_IFSET(CPU_FTR_ARCH_300)
hypervisor_state_restored:

	mr	r12,r19
	mtlr	r17
	blr		/* return to pnv_powersave_wakeup */

fastsleep_workaround_at_exit:
	li	r3,1
	li	r4,0
	bl	opal_config_cpu_idle_state
	b	timebase_resync

/*
 * R3 here contains the value that will be returned to the caller
 * of power7_nap.
 * R12 contains SRR1 for CHECK_HMI_INTERRUPT.
 */
.global pnv_wakeup_loss
pnv_wakeup_loss:
	ld	r1,PACAR1(r13)
BEGIN_FTR_SECTION
	CHECK_HMI_INTERRUPT
END_FTR_SECTION_IFSET(CPU_FTR_HVMODE)
	REST_NVGPRS(r1)
	REST_GPR(2, r1)
	ld	r4,PACAKMSR(r13)
	ld	r5,_LINK(r1)
	ld	r6,_CCR(r1)
	addi	r1,r1,INT_FRAME_SIZE
	mtlr	r5
	mtcr	r6
	mtmsrd	r4
	blr

/*
 * R3 here contains the value that will be returned to the caller
 * of power7_nap.
 * R12 contains SRR1 for CHECK_HMI_INTERRUPT.
 */
pnv_wakeup_noloss:
	lbz	r0,PACA_NAPSTATELOST(r13)
	cmpwi	r0,0
	bne	pnv_wakeup_loss
	ld	r1,PACAR1(r13)
BEGIN_FTR_SECTION
	CHECK_HMI_INTERRUPT
END_FTR_SECTION_IFSET(CPU_FTR_HVMODE)
	ld	r4,PACAKMSR(r13)
	ld	r5,_NIP(r1)
	ld	r6,_CCR(r1)
	addi	r1,r1,INT_FRAME_SIZE
	mtlr	r5
	mtcr	r6
	mtmsrd	r4
	blr<|MERGE_RESOLUTION|>--- conflicted
+++ resolved
@@ -213,8 +213,6 @@
 	LOAD_REG_IMMEDIATE(r7, MSR_IDLE)
 	mtmsrd	r7,0
 	bctr
-<<<<<<< HEAD
-=======
 
 /*
  * This is the sequence required to execute idle instructions, as
@@ -229,7 +227,6 @@
 	bne	236b;						\
 	IDLE_INST;
 
->>>>>>> bb176f67
 
 	.globl pnv_enter_arch207_idle_mode
 pnv_enter_arch207_idle_mode:
@@ -903,11 +900,6 @@
 	mtctr	r12
 	bctrl
 
-<<<<<<< HEAD
-BEGIN_FTR_SECTION
-	ld	r4,_LPCR(r1)
-	mtspr	SPRN_LPCR,r4
-=======
 /*
  * On POWER9, we can come here on wakeup from a cpuidle stop state.
  * Hence restore the additional SPRs to the saved value.
@@ -918,7 +910,6 @@
  */
 BEGIN_FTR_SECTION
 	bl 	power9_restore_additional_sprs
->>>>>>> bb176f67
 END_FTR_SECTION_IFSET(CPU_FTR_ARCH_300)
 hypervisor_state_restored:
 
