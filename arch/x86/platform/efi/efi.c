--- conflicted
+++ resolved
@@ -310,21 +310,12 @@
 
 	for (p = memmap.map; p < memmap.map_end; p += memmap.desc_size) {
 		efi_memory_desc_t *md = p;
-<<<<<<< HEAD
-		unsigned long long start = md->phys_addr;
-		unsigned long long size = md->num_pages << EFI_PAGE_SHIFT;
-=======
 		u64 start = md->phys_addr;
 		u64 size = md->num_pages << EFI_PAGE_SHIFT;
->>>>>>> 56299378
 
 		if (md->type != EFI_BOOT_SERVICES_CODE &&
 		    md->type != EFI_BOOT_SERVICES_DATA)
 			continue;
-<<<<<<< HEAD
-
-		memblock_x86_reserve_range(start, start + size, "EFI Boot");
-=======
 		/* Only reserve where possible:
 		 * - Not within any already allocated areas
 		 * - Not over any memory area (really needed, if above?)
@@ -344,7 +335,6 @@
 		} else
 			memblock_x86_reserve_range(start, start+size,
 							"EFI Boot");
->>>>>>> 56299378
 	}
 }
 
@@ -361,13 +351,10 @@
 		    md->type != EFI_BOOT_SERVICES_DATA)
 			continue;
 
-<<<<<<< HEAD
-=======
 		/* Could not reserve boot area */
 		if (!size)
 			continue;
 
->>>>>>> 56299378
 		free_bootmem_late(start, size);
 	}
 }
