--- conflicted
+++ resolved
@@ -33,7 +33,6 @@
 		reg = <0x0 0x80000000 0x0 0x80000000>;
 	};
 
-<<<<<<< HEAD
 	reserved-memory {
 		#address-cells = <2>;
 		#size-cells = <2>;
@@ -68,8 +67,6 @@
 		};
 	};
 
-=======
->>>>>>> 27dfbcc2
 	main_12v0: fixedregulator-main_12v0 {
 		/* main supply */
 		compatible = "regulator-fixed";
