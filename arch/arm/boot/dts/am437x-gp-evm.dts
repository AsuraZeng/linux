/*
 * Copyright (C) 2013 Texas Instruments Incorporated - http://www.ti.com/
 *
 * This program is free software; you can redistribute it and/or modify
 * it under the terms of the GNU General Public License version 2 as
 * published by the Free Software Foundation.
 */

/* AM437x GP EVM */

/dts-v1/;

#include "am4372.dtsi"
#include <dt-bindings/pinctrl/am43xx.h>
#include <dt-bindings/pwm/pwm.h>
#include <dt-bindings/gpio/gpio.h>

/ {
	model = "TI AM437x GP EVM";
	compatible = "ti,am437x-gp-evm","ti,am4372","ti,am43";

	aliases {
		display0 = &lcd0;
	};

	chosen {
		stdout-path = &uart0;
	};

	evm_v3_3d: fixedregulator-v3_3d {
		compatible = "regulator-fixed";
		regulator-name = "evm_v3_3d";
		regulator-min-microvolt = <3300000>;
		regulator-max-microvolt = <3300000>;
		enable-active-high;
	};

	vtt_fixed: fixedregulator-vtt {
		compatible = "regulator-fixed";
		regulator-name = "vtt_fixed";
		regulator-min-microvolt = <1500000>;
		regulator-max-microvolt = <1500000>;
		regulator-always-on;
		regulator-boot-on;
		enable-active-high;
		gpio = <&gpio5 7 GPIO_ACTIVE_HIGH>;
	};

	vmmcwl_fixed: fixedregulator-mmcwl {
		compatible = "regulator-fixed";
		regulator-name = "vmmcwl_fixed";
		regulator-min-microvolt = <1800000>;
		regulator-max-microvolt = <1800000>;
		gpio = <&gpio1 20 GPIO_ACTIVE_HIGH>;
		enable-active-high;
	};

	lcd_bl: backlight {
		compatible = "pwm-backlight";
		pwms = <&ecap0 0 50000 PWM_POLARITY_INVERTED>;
		brightness-levels = <0 51 53 56 62 75 101 152 255>;
		default-brightness-level = <8>;
	};

	matrix_keypad: matrix_keypad0 {
		compatible = "gpio-matrix-keypad";
		debounce-delay-ms = <5>;
		col-scan-delay-us = <2>;

		pinctrl-names = "default", "sleep";
		pinctrl-0 = <&matrix_keypad_default>;
		pinctrl-1 = <&matrix_keypad_sleep>;

		linux,wakeup;

		row-gpios = <&gpio0 3 GPIO_ACTIVE_HIGH /* Bank0, pin3 */
				&gpio4 3 GPIO_ACTIVE_HIGH /* Bank4, pin3 */
				&gpio4 2 GPIO_ACTIVE_HIGH>; /* Bank4, pin2 */

		col-gpios = <&gpio3 19 GPIO_ACTIVE_HIGH /* Bank3, pin19 */
				&gpio3 20 GPIO_ACTIVE_HIGH>; /* Bank3, pin20 */

		linux,keymap = <0x00000201      /* P1 */
				0x00010202      /* P2 */
				0x01000067      /* UP */
				0x0101006a      /* RIGHT */
				0x02000069      /* LEFT */
				0x0201006c>;      /* DOWN */
		};

	lcd0: display {
		compatible = "osddisplays,osd057T0559-34ts", "panel-dpi";
		label = "lcd";

		backlight = <&lcd_bl>;

		panel-timing {
			clock-frequency = <33000000>;
			hactive = <800>;
			vactive = <480>;
			hfront-porch = <210>;
			hback-porch = <16>;
			hsync-len = <30>;
			vback-porch = <10>;
			vfront-porch = <22>;
			vsync-len = <13>;
			hsync-active = <0>;
			vsync-active = <0>;
			de-active = <1>;
			pixelclk-active = <1>;
		};

		port {
			lcd_in: endpoint {
				remote-endpoint = <&dpi_out>;
			};
		};
	};

	/* fixed 12MHz oscillator */
	refclk: oscillator {
		#clock-cells = <0>;
		compatible = "fixed-clock";
		clock-frequency = <12000000>;
	};

	/* fixed 32k external oscillator clock */
	clk_32k_rtc: clk_32k_rtc {
		#clock-cells = <0>;
		compatible = "fixed-clock";
		clock-frequency = <32768>;
	};

	sound0: sound0 {
		compatible = "simple-audio-card";
		simple-audio-card,name = "AM437x-GP-EVM";
		simple-audio-card,widgets =
			"Headphone", "Headphone Jack",
			"Line", "Line In";
		simple-audio-card,routing =
			"Headphone Jack",	"HPLOUT",
			"Headphone Jack",	"HPROUT",
			"LINE1L",		"Line In",
			"LINE1R",		"Line In";
		simple-audio-card,format = "dsp_b";
		simple-audio-card,bitclock-master = <&sound0_master>;
		simple-audio-card,frame-master = <&sound0_master>;
		simple-audio-card,bitclock-inversion;

		simple-audio-card,cpu {
			sound-dai = <&mcasp1>;
			system-clock-frequency = <12000000>;
		};

		sound0_master: simple-audio-card,codec {
			sound-dai = <&tlv320aic3106>;
			system-clock-frequency = <12000000>;
		};
	};

	beeper: beeper {
		compatible = "gpio-beeper";
		pinctrl-names = "default";
		pinctrl-0 = <&beeper_pins_default>;
		pinctrl-1 = <&beeper_pins_sleep>;
		gpios = <&gpio4 12 GPIO_ACTIVE_HIGH>;
	};
};

&am43xx_pinmux {
	pinctrl-names = "default", "sleep";
	pinctrl-0 = <&wlan_pins_default &ddr3_vtt_toggle_default &unused_pins &debugss_pins>;
	pinctrl-1 = <&wlan_pins_sleep>;

	ddr3_vtt_toggle_default: ddr_vtt_toggle_default {
		pinctrl-single,pins = <
			0x25C (DS0_PULL_UP_DOWN_EN | PIN_OUTPUT_PULLUP | DS0_FORCE_OFF_MODE | MUX_MODE7) /* spi0_cs0.gpio5_7 */
		>;
	};

	i2c0_pins: i2c0_pins {
		pinctrl-single,pins = <
			AM4372_IOPAD(0x988, PIN_INPUT_PULLUP | SLEWCTRL_FAST | MUX_MODE0)  /* i2c0_sda.i2c0_sda */
			AM4372_IOPAD(0x98c, PIN_INPUT_PULLUP | SLEWCTRL_FAST | MUX_MODE0)  /* i2c0_scl.i2c0_scl */
		>;
	};

	i2c1_pins: i2c1_pins {
		pinctrl-single,pins = <
			AM4372_IOPAD(0x95c, PIN_INPUT_PULLUP | SLEWCTRL_FAST | MUX_MODE2)  /* spi0_cs0.i2c1_scl */
			AM4372_IOPAD(0x958, PIN_INPUT_PULLUP | SLEWCTRL_FAST | MUX_MODE2)  /* spi0_d1.i2c1_sda  */
		>;
	};

	mmc1_pins: pinmux_mmc1_pins {
		pinctrl-single,pins = <
			AM4372_IOPAD(0x960, PIN_INPUT | MUX_MODE7) /* spi0_cs1.gpio0_6 */
		>;
	};

	ecap0_pins: backlight_pins {
		pinctrl-single,pins = <
			AM4372_IOPAD(0x964, MUX_MODE0)       /* eCAP0_in_PWM0_out.eCAP0_in_PWM0_out MODE0 */
		>;
	};

	pixcir_ts_pins: pixcir_ts_pins {
		pinctrl-single,pins = <
			AM4372_IOPAD(0xa64, PIN_INPUT_PULLUP | MUX_MODE7)  /* spi2_d0.gpio3_22 */
		>;
	};

	cpsw_default: cpsw_default {
		pinctrl-single,pins = <
			/* Slave 1 */
			AM4372_IOPAD(0x914, PIN_OUTPUT_PULLDOWN | MUX_MODE2)	/* mii1_txen.rgmii1_txen */
			AM4372_IOPAD(0x918, PIN_INPUT_PULLDOWN | MUX_MODE2)	/* mii1_rxdv.rgmii1_rxctl */
			AM4372_IOPAD(0x91c, PIN_OUTPUT_PULLDOWN | MUX_MODE2)	/* mii1_txd1.rgmii1_txd3 */
			AM4372_IOPAD(0x920, PIN_OUTPUT_PULLDOWN | MUX_MODE2)	/* mii1_txd0.rgmii1_txd2 */
			AM4372_IOPAD(0x924, PIN_OUTPUT_PULLDOWN | MUX_MODE2)	/* mii1_txd1.rgmii1_txd1 */
			AM4372_IOPAD(0x928, PIN_OUTPUT_PULLDOWN | MUX_MODE2)	/* mii1_txd0.rgmii1_txd0 */
			AM4372_IOPAD(0x92c, PIN_OUTPUT_PULLDOWN | MUX_MODE2)	/* mii1_txclk.rmii1_tclk */
			AM4372_IOPAD(0x930, PIN_INPUT_PULLDOWN | MUX_MODE2)	/* mii1_rxclk.rmii1_rclk */
			AM4372_IOPAD(0x934, PIN_INPUT_PULLDOWN | MUX_MODE2)	/* mii1_rxd1.rgmii1_rxd3 */
			AM4372_IOPAD(0x938, PIN_INPUT_PULLDOWN | MUX_MODE2)	/* mii1_rxd0.rgmii1_rxd2 */
			AM4372_IOPAD(0x93c, PIN_INPUT_PULLDOWN | MUX_MODE2)	/* mii1_rxd1.rgmii1_rxd1 */
			AM4372_IOPAD(0x940, PIN_INPUT_PULLDOWN | MUX_MODE2)	/* mii1_rxd0.rgmii1_rxd0 */
		>;
	};

	cpsw_sleep: cpsw_sleep {
		pinctrl-single,pins = <
			/* Slave 1 reset value */
			AM4372_IOPAD(0x914, PIN_INPUT_PULLDOWN | MUX_MODE7)
			AM4372_IOPAD(0x918, PIN_INPUT_PULLDOWN | MUX_MODE7)
			AM4372_IOPAD(0x91c, PIN_INPUT_PULLDOWN | MUX_MODE7)
			AM4372_IOPAD(0x920, PIN_INPUT_PULLDOWN | MUX_MODE7)
			AM4372_IOPAD(0x924, PIN_INPUT_PULLDOWN | MUX_MODE7)
			AM4372_IOPAD(0x928, PIN_INPUT_PULLDOWN | MUX_MODE7)
			AM4372_IOPAD(0x92c, PIN_INPUT_PULLDOWN | MUX_MODE7)
			AM4372_IOPAD(0x930, PIN_INPUT_PULLDOWN | MUX_MODE7)
			AM4372_IOPAD(0x934, PIN_INPUT_PULLDOWN | MUX_MODE7)
			AM4372_IOPAD(0x938, PIN_INPUT_PULLDOWN | MUX_MODE7)
			AM4372_IOPAD(0x93c, PIN_INPUT_PULLDOWN | MUX_MODE7)
			AM4372_IOPAD(0x940, PIN_INPUT_PULLDOWN | MUX_MODE7)
		>;
	};

	davinci_mdio_default: davinci_mdio_default {
		pinctrl-single,pins = <
			/* MDIO */
			AM4372_IOPAD(0x948, PIN_INPUT_PULLUP | SLEWCTRL_FAST | MUX_MODE0)	/* mdio_data.mdio_data */
			AM4372_IOPAD(0x94c, PIN_OUTPUT_PULLUP | MUX_MODE0)			/* mdio_clk.mdio_clk */
		>;
	};

	davinci_mdio_sleep: davinci_mdio_sleep {
		pinctrl-single,pins = <
			/* MDIO reset value */
			AM4372_IOPAD(0x948, PIN_INPUT_PULLDOWN | MUX_MODE7)
			AM4372_IOPAD(0x94c, PIN_INPUT_PULLDOWN | MUX_MODE7)
		>;
	};

	nand_flash_x8: nand_flash_x8 {
		pinctrl-single,pins = <
			AM4372_IOPAD(0x800, PIN_INPUT  | MUX_MODE0)	/* gpmc_ad0.gpmc_ad0 */
			AM4372_IOPAD(0x804, PIN_INPUT  | MUX_MODE0)	/* gpmc_ad1.gpmc_ad1 */
			AM4372_IOPAD(0x808, PIN_INPUT  | MUX_MODE0)	/* gpmc_ad2.gpmc_ad2 */
			AM4372_IOPAD(0x80c, PIN_INPUT  | MUX_MODE0)	/* gpmc_ad3.gpmc_ad3 */
			AM4372_IOPAD(0x810, PIN_INPUT  | MUX_MODE0)	/* gpmc_ad4.gpmc_ad4 */
			AM4372_IOPAD(0x814, PIN_INPUT  | MUX_MODE0)	/* gpmc_ad5.gpmc_ad5 */
			AM4372_IOPAD(0x818, PIN_INPUT  | MUX_MODE0)	/* gpmc_ad6.gpmc_ad6 */
			AM4372_IOPAD(0x81c, PIN_INPUT  | MUX_MODE0)	/* gpmc_ad7.gpmc_ad7 */
			AM4372_IOPAD(0x870, PIN_INPUT_PULLUP | MUX_MODE0)	/* gpmc_wait0.gpmc_wait0 */
			AM4372_IOPAD(0x874, PIN_OUTPUT_PULLUP | MUX_MODE7)	/* gpmc_wpn.gpmc_wpn */
			AM4372_IOPAD(0x87c, PIN_OUTPUT | MUX_MODE0)		/* gpmc_csn0.gpmc_csn0  */
			AM4372_IOPAD(0x890, PIN_OUTPUT | MUX_MODE0)		/* gpmc_advn_ale.gpmc_advn_ale */
			AM4372_IOPAD(0x894, PIN_OUTPUT | MUX_MODE0)		/* gpmc_oen_ren.gpmc_oen_ren */
			AM4372_IOPAD(0x898, PIN_OUTPUT | MUX_MODE0)		/* gpmc_wen.gpmc_wen */
			AM4372_IOPAD(0x89c, PIN_OUTPUT | MUX_MODE0)		/* gpmc_be0n_cle.gpmc_be0n_cle */
		>;
	};

	dss_pins: dss_pins {
		pinctrl-single,pins = <
			AM4372_IOPAD(0x820, PIN_OUTPUT_PULLUP | MUX_MODE1) /*gpmc ad 8 -> DSS DATA 23 */
			AM4372_IOPAD(0x824, PIN_OUTPUT_PULLUP | MUX_MODE1)
			AM4372_IOPAD(0x828, PIN_OUTPUT_PULLUP | MUX_MODE1)
			AM4372_IOPAD(0x82c, PIN_OUTPUT_PULLUP | MUX_MODE1)
			AM4372_IOPAD(0x830, PIN_OUTPUT_PULLUP | MUX_MODE1)
			AM4372_IOPAD(0x834, PIN_OUTPUT_PULLUP | MUX_MODE1)
			AM4372_IOPAD(0x838, PIN_OUTPUT_PULLUP | MUX_MODE1)
			AM4372_IOPAD(0x83c, PIN_OUTPUT_PULLUP | MUX_MODE1) /*gpmc ad 15 -> DSS DATA 16 */
			AM4372_IOPAD(0x8a0, PIN_OUTPUT_PULLUP | MUX_MODE0) /* DSS DATA 0 */
			AM4372_IOPAD(0x8a4, PIN_OUTPUT_PULLUP | MUX_MODE0)
			AM4372_IOPAD(0x8a8, PIN_OUTPUT_PULLUP | MUX_MODE0)
			AM4372_IOPAD(0x8ac, PIN_OUTPUT_PULLUP | MUX_MODE0)
			AM4372_IOPAD(0x8b0, PIN_OUTPUT_PULLUP | MUX_MODE0)
			AM4372_IOPAD(0x8b4, PIN_OUTPUT_PULLUP | MUX_MODE0)
			AM4372_IOPAD(0x8b8, PIN_OUTPUT_PULLUP | MUX_MODE0)
			AM4372_IOPAD(0x8bc, PIN_OUTPUT_PULLUP | MUX_MODE0)
			AM4372_IOPAD(0x8c0, PIN_OUTPUT_PULLUP | MUX_MODE0)
			AM4372_IOPAD(0x8c4, PIN_OUTPUT_PULLUP | MUX_MODE0)
			AM4372_IOPAD(0x8c8, PIN_OUTPUT_PULLUP | MUX_MODE0)
			AM4372_IOPAD(0x8cc, PIN_OUTPUT_PULLUP | MUX_MODE0)
			AM4372_IOPAD(0x8d0, PIN_OUTPUT_PULLUP | MUX_MODE0)
			AM4372_IOPAD(0x8d4, PIN_OUTPUT_PULLUP | MUX_MODE0)
			AM4372_IOPAD(0x8d8, PIN_OUTPUT_PULLUP | MUX_MODE0)
			AM4372_IOPAD(0x8dc, PIN_OUTPUT_PULLUP | MUX_MODE0) /* DSS DATA 15 */
			AM4372_IOPAD(0x8e0, PIN_OUTPUT_PULLUP | MUX_MODE0) /* DSS VSYNC */
			AM4372_IOPAD(0x8e4, PIN_OUTPUT_PULLUP | MUX_MODE0) /* DSS HSYNC */
			AM4372_IOPAD(0x8e8, PIN_OUTPUT_PULLUP | MUX_MODE0) /* DSS PCLK */
			AM4372_IOPAD(0x8ec, PIN_OUTPUT_PULLUP | MUX_MODE0) /* DSS AC BIAS EN */

		>;
	};

	display_mux_pins: display_mux_pins {
		pinctrl-single,pins = <
			/* GPIO 5_8 to select LCD / HDMI */
			AM4372_IOPAD(0xa38, PIN_OUTPUT_PULLUP | MUX_MODE7)
		>;
	};

	dcan0_default: dcan0_default_pins {
		pinctrl-single,pins = <
			AM4372_IOPAD(0x978, PIN_OUTPUT | MUX_MODE2)		/* uart1_ctsn.d_can0_tx */
			AM4372_IOPAD(0x97c, PIN_INPUT_PULLUP | MUX_MODE2)	/* uart1_rtsn.d_can0_rx */
		>;
	};

	dcan0_sleep: dcan0_sleep_pins {
		pinctrl-single,pins = <
			AM4372_IOPAD(0x978, PIN_INPUT_PULLUP | MUX_MODE7)	/* uart1_ctsn.gpio0_12 */
			AM4372_IOPAD(0x97c, PIN_INPUT_PULLUP | MUX_MODE7)	/* uart1_rtsn.gpio0_13 */
		>;
	};

	dcan1_default: dcan1_default_pins {
		pinctrl-single,pins = <
			AM4372_IOPAD(0x980, PIN_OUTPUT | MUX_MODE2)		/* uart1_rxd.d_can1_tx */
			AM4372_IOPAD(0x984, PIN_INPUT_PULLUP | MUX_MODE2)	/* uart1_txd.d_can1_rx */
		>;
	};

	dcan1_sleep: dcan1_sleep_pins {
		pinctrl-single,pins = <
			AM4372_IOPAD(0x980, PIN_INPUT_PULLUP | MUX_MODE7)	/* uart1_rxd.gpio0_14 */
			AM4372_IOPAD(0x984, PIN_INPUT_PULLUP | MUX_MODE7)	/* uart1_txd.gpio0_15 */
		>;
	};

	vpfe0_pins_default: vpfe0_pins_default {
		pinctrl-single,pins = <
			AM4372_IOPAD(0x9b0, PIN_INPUT_PULLUP | MUX_MODE0)  /* cam0_hd mode 0*/
			AM4372_IOPAD(0x9b4, PIN_INPUT_PULLUP | MUX_MODE0)  /* cam0_vd mode 0*/
			AM4372_IOPAD(0x9c0, PIN_INPUT_PULLUP | MUX_MODE0)  /* cam0_pclk mode 0*/
			AM4372_IOPAD(0x9c4, PIN_INPUT_PULLUP | MUX_MODE0)  /* cam0_data8 mode 0*/
			AM4372_IOPAD(0x9c8, PIN_INPUT_PULLUP | MUX_MODE0)  /* cam0_data9 mode 0*/
			AM4372_IOPAD(0xa08, PIN_INPUT_PULLUP | MUX_MODE0)  /* cam0_data0 mode 0*/
			AM4372_IOPAD(0xa0c, PIN_INPUT_PULLUP | MUX_MODE0)  /* cam0_data1 mode 0*/
			AM4372_IOPAD(0xa10, PIN_INPUT_PULLUP | MUX_MODE0)  /* cam0_data2 mode 0*/
			AM4372_IOPAD(0xa14, PIN_INPUT_PULLUP | MUX_MODE0)  /* cam0_data3 mode 0*/
			AM4372_IOPAD(0xa18, PIN_INPUT_PULLUP | MUX_MODE0)  /* cam0_data4 mode 0*/
			AM4372_IOPAD(0xa1c, PIN_INPUT_PULLUP | MUX_MODE0)  /* cam0_data5 mode 0*/
			AM4372_IOPAD(0xa20, PIN_INPUT_PULLUP | MUX_MODE0)  /* cam0_data6 mode 0*/
			AM4372_IOPAD(0xa24, PIN_INPUT_PULLUP | MUX_MODE0)  /* cam0_data7 mode 0*/
		>;
	};

	vpfe0_pins_sleep: vpfe0_pins_sleep {
		pinctrl-single,pins = <
			AM4372_IOPAD(0x9b0, DS0_PULL_UP_DOWN_EN | INPUT_EN | MUX_MODE7)  /* cam0_hd mode 0*/
			AM4372_IOPAD(0x9b4, DS0_PULL_UP_DOWN_EN | INPUT_EN | MUX_MODE7)  /* cam0_vd mode 0*/
			AM4372_IOPAD(0x9c0, DS0_PULL_UP_DOWN_EN | INPUT_EN | MUX_MODE7)  /* cam0_pclk mode 0*/
			AM4372_IOPAD(0x9c4, DS0_PULL_UP_DOWN_EN | INPUT_EN | MUX_MODE7)  /* cam0_data8 mode 0*/
			AM4372_IOPAD(0x9c8, DS0_PULL_UP_DOWN_EN | INPUT_EN | MUX_MODE7)  /* cam0_data9 mode 0*/
			AM4372_IOPAD(0xa08, DS0_PULL_UP_DOWN_EN | INPUT_EN | MUX_MODE7)  /* cam0_data0 mode 0*/
			AM4372_IOPAD(0xa0c, DS0_PULL_UP_DOWN_EN | INPUT_EN | MUX_MODE7)  /* cam0_data1 mode 0*/
			AM4372_IOPAD(0xa10, DS0_PULL_UP_DOWN_EN | INPUT_EN | MUX_MODE7)  /* cam0_data2 mode 0*/
			AM4372_IOPAD(0xa14, DS0_PULL_UP_DOWN_EN | INPUT_EN | MUX_MODE7)  /* cam0_data3 mode 0*/
			AM4372_IOPAD(0xa18, DS0_PULL_UP_DOWN_EN | INPUT_EN | MUX_MODE7)  /* cam0_data4 mode 0*/
			AM4372_IOPAD(0xa1c, DS0_PULL_UP_DOWN_EN | INPUT_EN | MUX_MODE7)  /* cam0_data5 mode 0*/
			AM4372_IOPAD(0xa20, DS0_PULL_UP_DOWN_EN | INPUT_EN | MUX_MODE7)  /* cam0_data6 mode 0*/
			AM4372_IOPAD(0xa24, DS0_PULL_UP_DOWN_EN | INPUT_EN | MUX_MODE7)  /* cam0_data7 mode 0*/
		>;
	};

	vpfe1_pins_default: vpfe1_pins_default {
		pinctrl-single,pins = <
			AM4372_IOPAD(0x9cc, PIN_INPUT_PULLUP | MUX_MODE0)  /* cam1_data9 mode 0*/
			AM4372_IOPAD(0x9d0, PIN_INPUT_PULLUP | MUX_MODE0)  /* cam1_data8 mode 0*/
			AM4372_IOPAD(0x9d4, PIN_INPUT_PULLUP | MUX_MODE0)  /* cam1_hd mode 0*/
			AM4372_IOPAD(0x9d8, PIN_INPUT_PULLUP | MUX_MODE0)  /* cam1_vd mode 0*/
			AM4372_IOPAD(0x9dC, PIN_INPUT_PULLUP | MUX_MODE0)  /* cam1_pclk mode 0*/
			AM4372_IOPAD(0x9e8, PIN_INPUT_PULLUP | MUX_MODE0)  /* cam1_data0 mode 0*/
			AM4372_IOPAD(0x9ec, PIN_INPUT_PULLUP | MUX_MODE0)  /* cam1_data1 mode 0*/
			AM4372_IOPAD(0x9f0, PIN_INPUT_PULLUP | MUX_MODE0)  /* cam1_data2 mode 0*/
			AM4372_IOPAD(0x9f4, PIN_INPUT_PULLUP | MUX_MODE0)  /* cam1_data3 mode 0*/
			AM4372_IOPAD(0x9f8, PIN_INPUT_PULLUP | MUX_MODE0)  /* cam1_data4 mode 0*/
			AM4372_IOPAD(0x9fc, PIN_INPUT_PULLUP | MUX_MODE0)  /* cam1_data5 mode 0*/
			AM4372_IOPAD(0xa00, PIN_INPUT_PULLUP | MUX_MODE0)  /* cam1_data6 mode 0*/
			AM4372_IOPAD(0xa04, PIN_INPUT_PULLUP | MUX_MODE0)  /* cam1_data7 mode 0*/
		>;
	};

	vpfe1_pins_sleep: vpfe1_pins_sleep {
		pinctrl-single,pins = <
			AM4372_IOPAD(0x9cc, DS0_PULL_UP_DOWN_EN | INPUT_EN | MUX_MODE7)  /* cam1_data9 mode 0*/
			AM4372_IOPAD(0x9d0, DS0_PULL_UP_DOWN_EN | INPUT_EN | MUX_MODE7)  /* cam1_data8 mode 0*/
			AM4372_IOPAD(0x9d4, DS0_PULL_UP_DOWN_EN | INPUT_EN | MUX_MODE7)  /* cam1_hd mode 0*/
			AM4372_IOPAD(0x9d8, DS0_PULL_UP_DOWN_EN | INPUT_EN | MUX_MODE7)  /* cam1_vd mode 0*/
			AM4372_IOPAD(0x9dc, DS0_PULL_UP_DOWN_EN | INPUT_EN | MUX_MODE7)  /* cam1_pclk mode 0*/
			AM4372_IOPAD(0x9e8, DS0_PULL_UP_DOWN_EN | INPUT_EN | MUX_MODE7)  /* cam1_data0 mode 0*/
			AM4372_IOPAD(0x9ec, DS0_PULL_UP_DOWN_EN | INPUT_EN | MUX_MODE7)  /* cam1_data1 mode 0*/
			AM4372_IOPAD(0x9f0, DS0_PULL_UP_DOWN_EN | INPUT_EN | MUX_MODE7)  /* cam1_data2 mode 0*/
			AM4372_IOPAD(0x9f4, DS0_PULL_UP_DOWN_EN | INPUT_EN | MUX_MODE7)  /* cam1_data3 mode 0*/
			AM4372_IOPAD(0x9f8, DS0_PULL_UP_DOWN_EN | INPUT_EN | MUX_MODE7)  /* cam1_data4 mode 0*/
			AM4372_IOPAD(0x9fc, DS0_PULL_UP_DOWN_EN | INPUT_EN | MUX_MODE7)  /* cam1_data5 mode 0*/
			AM4372_IOPAD(0xa00, DS0_PULL_UP_DOWN_EN | INPUT_EN | MUX_MODE7)  /* cam1_data6 mode 0*/
			AM4372_IOPAD(0xa04, DS0_PULL_UP_DOWN_EN | INPUT_EN | MUX_MODE7)  /* cam1_data7 mode 0*/
		>;
	};

	mmc3_pins_default: pinmux_mmc3_pins_default {
		pinctrl-single,pins = <
			AM4372_IOPAD(0x88c, PIN_INPUT_PULLUP | MUX_MODE3)      /* gpmc_clk.mmc2_clk */
			AM4372_IOPAD(0x888, PIN_INPUT_PULLUP | MUX_MODE3)      /* gpmc_csn3.mmc2_cmd */
			AM4372_IOPAD(0x844, PIN_INPUT_PULLUP | MUX_MODE3)      /* gpmc_a1.mmc2_dat0 */
			AM4372_IOPAD(0x848, PIN_INPUT_PULLUP | MUX_MODE3)      /* gpmc_a2.mmc2_dat1 */
			AM4372_IOPAD(0x84c, PIN_INPUT_PULLUP | MUX_MODE3)      /* gpmc_a3.mmc2_dat2 */
			AM4372_IOPAD(0x878, PIN_INPUT_PULLUP | MUX_MODE3)      /* gpmc_be1n.mmc2_dat3 */
		>;
	};

	mmc3_pins_sleep: pinmux_mmc3_pins_sleep {
		pinctrl-single,pins = <
			AM4372_IOPAD(0x88c, PIN_INPUT_PULLDOWN | MUX_MODE7)	/* gpmc_clk.mmc2_clk */
			AM4372_IOPAD(0x888, PIN_INPUT_PULLDOWN | MUX_MODE7)	/* gpmc_csn3.mmc2_cmd */
			AM4372_IOPAD(0x844, PIN_INPUT_PULLDOWN | MUX_MODE7)	/* gpmc_a1.mmc2_dat0 */
			AM4372_IOPAD(0x848, PIN_INPUT_PULLDOWN | MUX_MODE7)	/* gpmc_a2.mmc2_dat1 */
			AM4372_IOPAD(0x84c, PIN_INPUT_PULLDOWN | MUX_MODE7)	/* gpmc_a3.mmc2_dat2 */
			AM4372_IOPAD(0x878, PIN_INPUT_PULLDOWN | MUX_MODE7)	/* gpmc_be1n.mmc2_dat3 */
		>;
	};

	wlan_pins_default: pinmux_wlan_pins_default {
		pinctrl-single,pins = <
			AM4372_IOPAD(0x850, PIN_OUTPUT_PULLDOWN | MUX_MODE7)		/* gpmc_a4.gpio1_20 WL_EN */
			AM4372_IOPAD(0x85c, PIN_INPUT | WAKEUP_ENABLE | MUX_MODE7)	/* gpmc_a7.gpio1_23 WL_IRQ*/
			AM4372_IOPAD(0x840, PIN_OUTPUT_PULLDOWN | MUX_MODE7)		/* gpmc_a0.gpio1_16 BT_EN*/
		>;
	};

	wlan_pins_sleep: pinmux_wlan_pins_sleep {
		pinctrl-single,pins = <
			AM4372_IOPAD(0x850, PIN_OUTPUT_PULLDOWN | MUX_MODE7)		/* gpmc_a4.gpio1_20 WL_EN */
			AM4372_IOPAD(0x85c, PIN_INPUT | WAKEUP_ENABLE | MUX_MODE7)	/* gpmc_a7.gpio1_23 WL_IRQ*/
			AM4372_IOPAD(0x840, PIN_OUTPUT_PULLUP | MUX_MODE7)		/* gpmc_a0.gpio1_16 BT_EN*/
		>;
	};

	uart3_pins: uart3_pins {
		pinctrl-single,pins = <
			AM4372_IOPAD(0xa28, PIN_INPUT | MUX_MODE0)		/* uart3_rxd.uart3_rxd */
			AM4372_IOPAD(0xa2c, PIN_OUTPUT_PULLDOWN | MUX_MODE0) /* uart3_txd.uart3_txd */
			AM4372_IOPAD(0xa30, PIN_INPUT_PULLUP | MUX_MODE0)	/* uart3_ctsn.uart3_ctsn */
			AM4372_IOPAD(0xa34, PIN_OUTPUT_PULLDOWN | MUX_MODE0) /* uart3_rtsn.uart3_rtsn */
		>;
	};

	mcasp1_pins: mcasp1_pins {
		pinctrl-single,pins = <
			AM4372_IOPAD(0x908, PIN_OUTPUT_PULLDOWN | MUX_MODE4)	/* mii1_col.mcasp1_axr2 */
			AM4372_IOPAD(0x90c, PIN_INPUT_PULLDOWN | MUX_MODE4)	/* mii1_crs.mcasp1_aclkx */
			AM4372_IOPAD(0x910, PIN_INPUT_PULLDOWN | MUX_MODE4)	/* mii1_rxerr.mcasp1_fsx */
			AM4372_IOPAD(0x944, PIN_INPUT_PULLDOWN | MUX_MODE4)	/* rmii1_ref_clk.mcasp1_axr3 */
		>;
	};

	mcasp1_sleep_pins: mcasp1_sleep_pins {
		pinctrl-single,pins = <
			AM4372_IOPAD(0x908, PIN_INPUT_PULLDOWN | MUX_MODE7)
			AM4372_IOPAD(0x90c, PIN_INPUT_PULLDOWN | MUX_MODE7)
			AM4372_IOPAD(0x910, PIN_INPUT_PULLDOWN | MUX_MODE7)
			AM4372_IOPAD(0x944, PIN_INPUT_PULLDOWN | MUX_MODE7)
		>;
	};

	gpio0_pins: gpio0_pins {
		pinctrl-single,pins = <
			AM4372_IOPAD(0xa6c, PIN_OUTPUT | MUX_MODE9) /* spi2_cs0.gpio0_23 SEL_eMMCorNANDn */
		>;
	};

	emmc_pins_default: emmc_pins_default {
		pinctrl-single,pins = <
			AM4372_IOPAD(0x800, PIN_INPUT_PULLUP | MUX_MODE1) /* gpmc_ad0.mmc1_dat0 */
			AM4372_IOPAD(0x804, PIN_INPUT_PULLUP | MUX_MODE1) /* gpmc_ad1.mmc1_dat1 */
			AM4372_IOPAD(0x808, PIN_INPUT_PULLUP | MUX_MODE1) /* gpmc_ad2.mmc1_dat2 */
			AM4372_IOPAD(0x80c, PIN_INPUT_PULLUP | MUX_MODE1) /* gpmc_ad3.mmc1_dat3 */
			AM4372_IOPAD(0x810, PIN_INPUT_PULLUP | MUX_MODE1) /* gpmc_ad4.mmc1_dat4 */
			AM4372_IOPAD(0x814, PIN_INPUT_PULLUP | MUX_MODE1) /* gpmc_ad5.mmc1_dat5 */
			AM4372_IOPAD(0x818, PIN_INPUT_PULLUP | MUX_MODE1) /* gpmc_ad6.mmc1_dat6 */
			AM4372_IOPAD(0x81c, PIN_INPUT_PULLUP | MUX_MODE1) /* gpmc_ad7.mmc1_dat7 */
			AM4372_IOPAD(0x880, PIN_INPUT_PULLUP | MUX_MODE2) /* gpmc_csn1.mmc1_clk */
			AM4372_IOPAD(0x884, PIN_INPUT_PULLUP | MUX_MODE2) /* gpmc_csn2.mmc1_cmd */
		>;
	};

	emmc_pins_sleep: emmc_pins_sleep {
		pinctrl-single,pins = <
			AM4372_IOPAD(0x800, PIN_INPUT_PULLDOWN | MUX_MODE7) /* gpmc_ad0.gpio1_0 */
			AM4372_IOPAD(0x804, PIN_INPUT_PULLDOWN | MUX_MODE7) /* gpmc_ad1.gpio1_1 */
			AM4372_IOPAD(0x808, PIN_INPUT_PULLDOWN | MUX_MODE7) /* gpmc_ad2.gpio1_2 */
			AM4372_IOPAD(0x80c, PIN_INPUT_PULLDOWN | MUX_MODE7) /* gpmc_ad3.gpio1_3 */
			AM4372_IOPAD(0x810, PIN_INPUT_PULLDOWN | MUX_MODE7) /* gpmc_ad4.gpio1_4 */
			AM4372_IOPAD(0x814, PIN_INPUT_PULLDOWN | MUX_MODE7) /* gpmc_ad5.gpio1_5 */
			AM4372_IOPAD(0x818, PIN_INPUT_PULLDOWN | MUX_MODE7) /* gpmc_ad6.gpio1_6 */
			AM4372_IOPAD(0x81c, PIN_INPUT_PULLDOWN | MUX_MODE7) /* gpmc_ad7.gpio1_7 */
			AM4372_IOPAD(0x880, PIN_INPUT_PULLDOWN | MUX_MODE7) /* gpmc_csn1.gpio1_30 */
			AM4372_IOPAD(0x884, PIN_INPUT_PULLDOWN | MUX_MODE7) /* gpmc_csn2.gpio1_31 */
		>;
	};

	beeper_pins_default: beeper_pins_default {
		pinctrl-single,pins = <
			AM4372_IOPAD(0x9e0, PIN_OUTPUT_PULLUP | MUX_MODE7)	/* cam1_field.gpio4_12 */
		>;
	};

	beeper_pins_sleep: beeper_pins_sleep {
		pinctrl-single,pins = <
			AM4372_IOPAD(0x9e0, PIN_INPUT_PULLDOWN | MUX_MODE7)	/* cam1_field.gpio4_12 */
		>;
	};

	unused_pins: unused_pins {
		pinctrl-single,pins = <
			AM4372_IOPAD(0x854, PIN_INPUT_PULLDOWN | MUX_MODE7)
			AM4372_IOPAD(0x858, PIN_INPUT_PULLDOWN | MUX_MODE7)
			AM4372_IOPAD(0x860, PIN_INPUT_PULLDOWN | MUX_MODE7)
			AM4372_IOPAD(0x864, PIN_INPUT_PULLDOWN | MUX_MODE7)
			AM4372_IOPAD(0x868, PIN_INPUT_PULLDOWN | MUX_MODE7)
			AM4372_IOPAD(0x86c, PIN_INPUT_PULLDOWN | MUX_MODE7)
			AM4372_IOPAD(0x950, PIN_INPUT_PULLDOWN | MUX_MODE7)
			AM4372_IOPAD(0x990, PIN_INPUT_PULLDOWN | MUX_MODE7)
			AM4372_IOPAD(0x994, PIN_INPUT_PULLDOWN | MUX_MODE7)
			AM4372_IOPAD(0x998, PIN_INPUT_PULLDOWN | MUX_MODE7)
			AM4372_IOPAD(0x99c, PIN_INPUT_PULLDOWN | MUX_MODE7)
			AM4372_IOPAD(0x9a0, PIN_INPUT_PULLDOWN | MUX_MODE7)
			AM4372_IOPAD(0xa3c, PIN_INPUT | PULL_DISABLE | MUX_MODE7)
			AM4372_IOPAD(0xa40, PIN_INPUT_PULLDOWN | MUX_MODE7)
			AM4372_IOPAD(0xa44, PIN_INPUT_PULLDOWN | MUX_MODE7)
			AM4372_IOPAD(0xa48, PIN_INPUT_PULLDOWN | MUX_MODE7)
			AM4372_IOPAD(0xa4c, PIN_INPUT_PULLDOWN | MUX_MODE7)
			AM4372_IOPAD(0xa50, PIN_INPUT_PULLDOWN | MUX_MODE7)
			AM4372_IOPAD(0xa54, PIN_INPUT | PULL_DISABLE | MUX_MODE7)
			AM4372_IOPAD(0xa58, PIN_INPUT_PULLDOWN | MUX_MODE7)
			AM4372_IOPAD(0xa60, PIN_INPUT | PULL_DISABLE | MUX_MODE7)
			AM4372_IOPAD(0xa68, PIN_INPUT_PULLDOWN | MUX_MODE7)
			AM4372_IOPAD(0xa70, PIN_INPUT_PULLDOWN | MUX_MODE7)
			AM4372_IOPAD(0xa78, PIN_INPUT_PULLDOWN | MUX_MODE7)
			AM4372_IOPAD(0xa7c, PIN_INPUT | PULL_DISABLE)
			AM4372_IOPAD(0xac8, PIN_INPUT_PULLDOWN)
			AM4372_IOPAD(0xad4, PIN_INPUT_PULLDOWN)
			AM4372_IOPAD(0xad8, PIN_INPUT_PULLDOWN | MUX_MODE7)
			AM4372_IOPAD(0xadc, PIN_INPUT_PULLDOWN | MUX_MODE7)
			AM4372_IOPAD(0xae0, PIN_INPUT_PULLDOWN | MUX_MODE7)
			AM4372_IOPAD(0xae4, PIN_INPUT_PULLDOWN | MUX_MODE7)
			AM4372_IOPAD(0xae8, PIN_INPUT_PULLDOWN | MUX_MODE7)
			AM4372_IOPAD(0xaec, PIN_INPUT_PULLDOWN | MUX_MODE7)
			AM4372_IOPAD(0xaf0, PIN_INPUT_PULLDOWN | MUX_MODE7)
			AM4372_IOPAD(0xaf4, PIN_INPUT_PULLDOWN | MUX_MODE7)
			AM4372_IOPAD(0xaf8, PIN_INPUT_PULLDOWN | MUX_MODE7)
			AM4372_IOPAD(0xafc, PIN_INPUT_PULLDOWN | MUX_MODE7)
			AM4372_IOPAD(0xb00, PIN_INPUT_PULLDOWN | MUX_MODE7)
			AM4372_IOPAD(0xb04, PIN_INPUT_PULLDOWN | MUX_MODE7)
			AM4372_IOPAD(0xb08, PIN_INPUT_PULLDOWN | MUX_MODE7)
			AM4372_IOPAD(0xb0c, PIN_INPUT_PULLDOWN | MUX_MODE7)
			AM4372_IOPAD(0xb10, PIN_INPUT_PULLDOWN | MUX_MODE7)
			AM4372_IOPAD(0xb14, PIN_INPUT_PULLDOWN | MUX_MODE7)
			AM4372_IOPAD(0xb18, PIN_INPUT_PULLDOWN | MUX_MODE7)
		>;
	};

	debugss_pins: pinmux_debugss_pins {
		pinctrl-single,pins = <
			AM4372_IOPAD(0xa90, PIN_INPUT_PULLDOWN)
			AM4372_IOPAD(0xa94, PIN_INPUT_PULLDOWN)
			AM4372_IOPAD(0xa98, PIN_INPUT_PULLDOWN)
			AM4372_IOPAD(0xa9c, PIN_INPUT_PULLDOWN)
			AM4372_IOPAD(0xaa0, PIN_INPUT_PULLDOWN)
			AM4372_IOPAD(0xaa4, PIN_INPUT_PULLDOWN)
			AM4372_IOPAD(0xaa8, PIN_INPUT_PULLDOWN)
		>;
	};

	uart0_pins_default: uart0_pins_default {
		pinctrl-single,pins = <
			AM4372_IOPAD(0x968, DS0_PULL_UP_DOWN_EN | INPUT_EN | MUX_MODE0) /* uart0_ctsn.uart0_ctsn */
			AM4372_IOPAD(0x96C, DS0_PULL_UP_DOWN_EN | INPUT_EN | MUX_MODE0) /* uart0_rtsn.uart0_rtsn */
			AM4372_IOPAD(0x970, PIN_INPUT_PULLUP | SLEWCTRL_FAST | DS0_PULL_UP_DOWN_EN | MUX_MODE0) /* uart0_rxd.uart0_rxd */
			AM4372_IOPAD(0x974, PIN_INPUT | PULL_DISABLE | SLEWCTRL_FAST | DS0_PULL_UP_DOWN_EN | MUX_MODE0) /* uart0_txd.uart0_txd */
		>;
	};

	uart0_pins_sleep: uart0_pins_sleep {
		pinctrl-single,pins = <
			AM4372_IOPAD(0x968, DS0_PULL_UP_DOWN_EN | INPUT_EN | MUX_MODE7) /* uart0_ctsn.uart0_ctsn */
			AM4372_IOPAD(0x96C, DS0_PULL_UP_DOWN_EN | INPUT_EN | MUX_MODE7) /* uart0_rtsn.uart0_rtsn */
			AM4372_IOPAD(0x970, PIN_INPUT_PULLUP | SLEWCTRL_FAST | DS0_PULL_UP_DOWN_EN | MUX_MODE0) /* uart0_rxd.uart0_rxd */
			AM4372_IOPAD(0x974, PIN_INPUT_PULLDOWN | SLEWCTRL_FAST | DS0_PULL_UP_DOWN_EN | MUX_MODE0) /* uart0_txd.uart0_txd */
		>;
	};

	matrix_keypad_default: matrix_keypad_default {
		pinctrl-single,pins = <
			AM4372_IOPAD(0x9a4, PIN_OUTPUT | MUX_MODE7)
			AM4372_IOPAD(0x9a8, PIN_OUTPUT | MUX_MODE7)
			AM4372_IOPAD(0x9ac, PIN_INPUT | PULL_DISABLE | MUX_MODE9)
			AM4372_IOPAD(0x954, PIN_INPUT_PULLDOWN | MUX_MODE0)
		>;
	};

	matrix_keypad_sleep: matrix_keypad_sleep {
		pinctrl-single,pins = <
			AM4372_IOPAD(0x9a4, PULL_UP | MUX_MODE7)
			AM4372_IOPAD(0x9a8, PULL_UP | MUX_MODE7)
			AM4372_IOPAD(0x9ac, PIN_INPUT | PULL_DISABLE | MUX_MODE9)
			AM4372_IOPAD(0x954, PIN_INPUT_PULLDOWN | MUX_MODE0)
		>;
	};
};

&uart0 {
	status = "okay";
	pinctrl-names = "default";
	pinctrl-0 = <&uart0_pins_default>;
};

&i2c0 {
	status = "okay";
	pinctrl-names = "default";
	pinctrl-0 = <&i2c0_pins>;
	clock-frequency = <100000>;

	tps65218: tps65218@24 {
		reg = <0x24>;
		compatible = "ti,tps65218";
		interrupts = <GIC_SPI 7 IRQ_TYPE_LEVEL_HIGH>; /* NMIn */
		interrupt-controller;
		#interrupt-cells = <2>;

		dcdc1: regulator-dcdc1 {
			regulator-name = "vdd_core";
			regulator-min-microvolt = <912000>;
			regulator-max-microvolt = <1144000>;
			regulator-boot-on;
			regulator-always-on;
		};

		dcdc2: regulator-dcdc2 {
			regulator-name = "vdd_mpu";
			regulator-min-microvolt = <912000>;
			regulator-max-microvolt = <1378000>;
			regulator-boot-on;
			regulator-always-on;
		};

		dcdc3: regulator-dcdc3 {
			regulator-name = "vdcdc3";
			regulator-boot-on;
			regulator-always-on;
			regulator-state-mem {
				regulator-on-in-suspend;
			};
			regulator-state-disk {
				regulator-off-in-suspend;
			};
		};

		dcdc5: regulator-dcdc5 {
			regulator-name = "v1_0bat";
			regulator-min-microvolt = <1000000>;
			regulator-max-microvolt = <1000000>;
			regulator-boot-on;
			regulator-always-on;
			regulator-state-mem {
				regulator-on-in-suspend;
			};
		};

		dcdc6: regulator-dcdc6 {
			regulator-name = "v1_8bat";
			regulator-min-microvolt = <1800000>;
			regulator-max-microvolt = <1800000>;
			regulator-boot-on;
			regulator-always-on;
			regulator-state-mem {
				regulator-on-in-suspend;
			};
		};

		ldo1: regulator-ldo1 {
			regulator-min-microvolt = <1800000>;
			regulator-max-microvolt = <1800000>;
			regulator-boot-on;
			regulator-always-on;
		};
	};

	ov2659@30 {
		compatible = "ovti,ov2659";
		reg = <0x30>;

		clocks = <&refclk 0>;
		clock-names = "xvclk";

		port {
			ov2659_0: endpoint {
				remote-endpoint = <&vpfe1_ep>;
				link-frequencies = /bits/ 64 <70000000>;
			};
		};
	};
};

&i2c1 {
	status = "okay";
	pinctrl-names = "default";
	pinctrl-0 = <&i2c1_pins>;
	pixcir_ts@5c {
		compatible = "pixcir,pixcir_tangoc";
		pinctrl-names = "default";
		pinctrl-0 = <&pixcir_ts_pins>;
		reg = <0x5c>;

		attb-gpio = <&gpio3 22 GPIO_ACTIVE_HIGH>;

		/*
		 * 0x264 represents the offset of padconf register of
		 * gpio3_22 from am43xx_pinmux base.
		 */
		interrupts-extended = <&gpio3 22 IRQ_TYPE_EDGE_FALLING>,
				      <&am43xx_pinmux 0x264>;
		interrupt-names = "tsc", "wakeup";

		touchscreen-size-x = <1024>;
		touchscreen-size-y = <600>;
		wakeup-source;
	};

	ov2659@30 {
		compatible = "ovti,ov2659";
		reg = <0x30>;

		clocks = <&refclk 0>;
		clock-names = "xvclk";

		port {
			ov2659_1: endpoint {
				remote-endpoint = <&vpfe0_ep>;
				link-frequencies = /bits/ 64 <70000000>;
			};
		};
	};

	tlv320aic3106: tlv320aic3106@1b {
		#sound-dai-cells = <0>;
		compatible = "ti,tlv320aic3106";
		reg = <0x1b>;
		status = "okay";

		/* Regulators */
		IOVDD-supply = <&evm_v3_3d>; /* V3_3D -> <tps63031> EN: V1_8D -> VBAT */
		AVDD-supply = <&evm_v3_3d>; /* v3_3AUD -> V3_3D -> ... */
		DRVDD-supply = <&evm_v3_3d>; /* v3_3AUD -> V3_3D -> ... */
		DVDD-supply = <&ldo1>; /* V1_8D -> LDO1 */
	};
};

&epwmss0 {
	status = "okay";
};

&tscadc {
	status = "okay";

	adc {
		ti,adc-channels = <0 1 2 3 4 5 6 7>;
	};
};

&ecap0 {
	status = "okay";
	pinctrl-names = "default";
	pinctrl-0 = <&ecap0_pins>;
};

&gpio0 {
	pinctrl-names = "default";
	pinctrl-0 = <&gpio0_pins>;
	status = "okay";

	p23 {
		gpio-hog;
		gpios = <23 GPIO_ACTIVE_HIGH>;
		/* SelEMMCorNAND selects between eMMC and NAND:
		 * Low: NAND
		 * High: eMMC
		 * When changing this line make sure the newly
		 * selected device node is enabled and the previously
		 * selected device node is disabled.
		 */
		output-low;
		line-name = "SelEMMCorNAND";
	};
};

&gpio1 {
	status = "okay";
};

&gpio3 {
	status = "okay";
};

&gpio4 {
	status = "okay";
};

&gpio5 {
	pinctrl-names = "default";
	pinctrl-0 = <&display_mux_pins>;
	status = "okay";
	ti,no-reset-on-init;

	p8 {
		/*
		 * SelLCDorHDMI selects between display and audio paths:
		 * Low: HDMI display with audio via HDMI
		 * High: LCD display with analog audio via aic3111 codec
		 */
		gpio-hog;
		gpios = <8 GPIO_ACTIVE_HIGH>;
		output-high;
		line-name = "SelLCDorHDMI";
	};
};

&mmc1 {
	status = "okay";
	vmmc-supply = <&evm_v3_3d>;
	bus-width = <4>;
	pinctrl-names = "default";
	pinctrl-0 = <&mmc1_pins>;
	cd-gpios = <&gpio0 6 GPIO_ACTIVE_LOW>;
};

/* eMMC sits on mmc2 */
&mmc2 {
	/*
	 * When enabling eMMC, disable GPMC/NAND and set
	 * SelEMMCorNAND to output-high
	 */
	status = "disabled";
	vmmc-supply = <&evm_v3_3d>;
	bus-width = <8>;
	pinctrl-names = "default", "sleep";
	pinctrl-0 = <&emmc_pins_default>;
	pinctrl-1 = <&emmc_pins_sleep>;
	ti,non-removable;
};

&mmc3 {
	status = "okay";
	/* these are on the crossbar and are outlined in the
	   xbar-event-map element */
	dmas = <&edma_xbar 30 0 1>,
		<&edma_xbar 31 0 2>;
	dma-names = "tx", "rx";
	vmmc-supply = <&vmmcwl_fixed>;
	bus-width = <4>;
	pinctrl-names = "default", "sleep";
	pinctrl-0 = <&mmc3_pins_default>;
	pinctrl-1 = <&mmc3_pins_sleep>;
	cap-power-off-card;
	keep-power-in-suspend;
	ti,non-removable;

	#address-cells = <1>;
	#size-cells = <0>;
	wlcore: wlcore@0 {
		compatible = "ti,wl1835";
		reg = <2>;
		interrupt-parent = <&gpio1>;
		interrupts = <23 IRQ_TYPE_EDGE_RISING>;
	};
};

&uart3 {
	status = "okay";
	pinctrl-names = "default";
	pinctrl-0 = <&uart3_pins>;
};

&usb2_phy1 {
	status = "okay";
};

&usb1 {
	dr_mode = "otg";
	status = "okay";
};

&usb2_phy2 {
	status = "okay";
};

&usb2 {
	dr_mode = "host";
	status = "okay";
};

&mac {
	slaves = <1>;
	pinctrl-names = "default", "sleep";
	pinctrl-0 = <&cpsw_default>;
	pinctrl-1 = <&cpsw_sleep>;
	status = "okay";
};

&davinci_mdio {
	pinctrl-names = "default", "sleep";
	pinctrl-0 = <&davinci_mdio_default>;
	pinctrl-1 = <&davinci_mdio_sleep>;
	status = "okay";
};

&cpsw_emac0 {
	phy_id = <&davinci_mdio>, <0>;
	phy-mode = "rgmii";
};

&elm {
	status = "okay";
};

&gpmc {
	/*
	 * When enabling GPMC, disable eMMC and set
	 * SelEMMCorNAND to output-low
	 */
	status = "okay";
	pinctrl-names = "default";
	pinctrl-0 = <&nand_flash_x8>;
	ranges = <0 0 0x08000000 0x01000000>;	/* CS0 space. Min partition = 16MB */
	nand@0,0 {
		compatible = "ti,omap2-nand";
		reg = <0 0 4>;		/* device IO registers */
		interrupt-parent = <&gpmc>;
		interrupts = <0 IRQ_TYPE_NONE>, /* fifoevent */
			     <1 IRQ_TYPE_NONE>;	/* termcount */
		rb-gpios = <&gpmc 0 GPIO_ACTIVE_HIGH>;	/* gpmc_wait0 */
		ti,nand-xfer-type = "prefetch-dma";
		ti,nand-ecc-opt = "bch16";
		ti,elm-id = <&elm>;
		nand-bus-width = <8>;
		gpmc,device-width = <1>;
		gpmc,sync-clk-ps = <0>;
		gpmc,cs-on-ns = <0>;
		gpmc,cs-rd-off-ns = <40>;
		gpmc,cs-wr-off-ns = <40>;
		gpmc,adv-on-ns = <0>;
		gpmc,adv-rd-off-ns = <25>;
		gpmc,adv-wr-off-ns = <25>;
		gpmc,we-on-ns = <0>;
		gpmc,we-off-ns = <20>;
		gpmc,oe-on-ns = <3>;
		gpmc,oe-off-ns = <30>;
		gpmc,access-ns = <30>;
		gpmc,rd-cycle-ns = <40>;
		gpmc,wr-cycle-ns = <40>;
		gpmc,bus-turnaround-ns = <0>;
		gpmc,cycle2cycle-delay-ns = <0>;
		gpmc,clk-activation-ns = <0>;
		gpmc,wr-access-ns = <40>;
		gpmc,wr-data-mux-bus-ns = <0>;
		/* MTD partition table */
		/* All SPL-* partitions are sized to minimal length
		 * which can be independently programmable. For
		 * NAND flash this is equal to size of erase-block */
		#address-cells = <1>;
		#size-cells = <1>;
		partition@0 {
			label = "NAND.SPL";
			reg = <0x00000000 0x00040000>;
		};
		partition@1 {
			label = "NAND.SPL.backup1";
			reg = <0x00040000 0x00040000>;
		};
		partition@2 {
			label = "NAND.SPL.backup2";
			reg = <0x00080000 0x00040000>;
		};
		partition@3 {
			label = "NAND.SPL.backup3";
			reg = <0x000c0000 0x00040000>;
		};
		partition@4 {
			label = "NAND.u-boot-spl-os";
			reg = <0x00100000 0x00080000>;
		};
		partition@5 {
			label = "NAND.u-boot";
			reg = <0x00180000 0x00100000>;
		};
		partition@6 {
			label = "NAND.u-boot-env";
			reg = <0x00280000 0x00040000>;
		};
		partition@7 {
			label = "NAND.u-boot-env.backup1";
			reg = <0x002c0000 0x00040000>;
		};
		partition@8 {
			label = "NAND.kernel";
			reg = <0x00300000 0x00700000>;
		};
		partition@9 {
			label = "NAND.file-system";
			reg = <0x00a00000 0x1f600000>;
		};
	};
};

&uart0 {
	status = "okay";
	pinctrl-names = "default", "sleep";
	pinctrl-0 = <&uart0_pins_default>;
	pinctrl-1 = <&uart0_pins_sleep>;
};

&dss {
	status = "ok";

	pinctrl-names = "default";
	pinctrl-0 = <&dss_pins>;

	port {
		dpi_out: endpoint {
			remote-endpoint = <&lcd_in>;
			data-lines = <24>;
		};
	};
};

&dcan0 {
	pinctrl-names = "default", "sleep";
	pinctrl-0 = <&dcan0_default>;
	pinctrl-1 = <&dcan0_sleep>;
	status = "okay";
};

&dcan1 {
	pinctrl-names = "default", "sleep";
	pinctrl-0 = <&dcan1_default>;
	pinctrl-1 = <&dcan1_sleep>;
	status = "okay";
};

&vpfe0 {
	status = "okay";
	pinctrl-names = "default", "sleep";
	pinctrl-0 = <&vpfe0_pins_default>;
	pinctrl-1 = <&vpfe0_pins_sleep>;

	port {
		vpfe0_ep: endpoint {
			remote-endpoint = <&ov2659_1>;
			ti,am437x-vpfe-interface = <0>;
			bus-width = <8>;
			hsync-active = <0>;
			vsync-active = <0>;
		};
	};
};

&vpfe1 {
	status = "okay";
	pinctrl-names = "default", "sleep";
	pinctrl-0 = <&vpfe1_pins_default>;
	pinctrl-1 = <&vpfe1_pins_sleep>;

	port {
		vpfe1_ep: endpoint {
			remote-endpoint = <&ov2659_0>;
			ti,am437x-vpfe-interface = <0>;
			bus-width = <8>;
			hsync-active = <0>;
			vsync-active = <0>;
		};
	};
};

&mcasp1 {
	#sound-dai-cells = <0>;
	pinctrl-names = "default", "sleep";
	pinctrl-0 = <&mcasp1_pins>;
	pinctrl-1 = <&mcasp1_sleep_pins>;

	status = "okay";

	op-mode = <0>; /* MCASP_IIS_MODE */
	tdm-slots = <2>;
	/* 4 serializers */
	serial-dir = <  /* 0: INACTIVE, 1: TX, 2: RX */
		0 0 1 2
	>;
	tx-num-evt = <32>;
	rx-num-evt = <32>;
};

&rtc {
	clocks = <&clk_32k_rtc>, <&clk_32768_ck>;
	clock-names = "ext-clk", "int-clk";
	status = "okay";
};

&cpu {
	cpu0-supply = <&dcdc2>;
};

<<<<<<< HEAD
&pruss_soc_bus {
	status = "okay";

	pruss1: pruss@54400000 {
		status = "okay";
	};

	pruss0: pruss@54440000 {
		status = "okay";
	};
=======
&wkup_m3_ipc {
	ti,set-io-isolation;
	ti,scale-data-fw = "am43x-evm-scale-data.bin";
>>>>>>> 0f513d8c
};<|MERGE_RESOLUTION|>--- conflicted
+++ resolved
@@ -1134,20 +1134,19 @@
 	cpu0-supply = <&dcdc2>;
 };
 
-<<<<<<< HEAD
-&pruss_soc_bus {
-	status = "okay";
-
-	pruss1: pruss@54400000 {
-		status = "okay";
-	};
-
-	pruss0: pruss@54440000 {
-		status = "okay";
-	};
-=======
 &wkup_m3_ipc {
 	ti,set-io-isolation;
 	ti,scale-data-fw = "am43x-evm-scale-data.bin";
->>>>>>> 0f513d8c
+};
+
+&pruss_soc_bus {
+	status = "okay";
+
+	pruss1: pruss@54400000 {
+		status = "okay";
+	};
+
+	pruss0: pruss@54440000 {
+		status = "okay";
+	};
 };