/*
 * Copyright (C) 2015-2016 Texas Instruments Incorporated - http://www.ti.com/
 *
 * This program is free software; you can redistribute it and/or modify
 * it under the terms of the GNU General Public License version 2 as
 * published by the Free Software Foundation.
 */

#include "am57xx-industrial-grade.dtsi"

/ {
	aliases {
		rtc0 = &tps659038_rtc;
		rtc1 = &rtc;
	};

	chosen {
		stdout-path = &uart3;
	};

	vmain: fixedregulator-vmain {
		compatible = "regulator-fixed";
		regulator-name = "VMAIN";
		regulator-min-microvolt = <5000000>;
		regulator-max-microvolt = <5000000>;
		regulator-always-on;
		regulator-boot-on;
	};

	v3_3d: fixedregulator-v3_3d {
		compatible = "regulator-fixed";
		regulator-name = "V3_3D";
		vin-supply = <&smps9_reg>;
		regulator-min-microvolt = <3300000>;
		regulator-max-microvolt = <3300000>;
		regulator-always-on;
		regulator-boot-on;
	};

	vtt_fixed: fixedregulator-vtt {
		/* TPS51200 */
		compatible = "regulator-fixed";
		regulator-name = "vtt_fixed";
		vin-supply = <&v3_3d>;
		regulator-min-microvolt = <3300000>;
		regulator-max-microvolt = <3300000>;
		regulator-always-on;
		regulator-boot-on;
	};

	leds-iio {
		status = "disabled";
		compatible = "gpio-leds";
		led-out0 {
			label = "out0";
			gpios = <&tpic2810 0 GPIO_ACTIVE_HIGH>;
			default-state = "off";
		};

		led-out1 {
			label = "out1";
			gpios = <&tpic2810 1 GPIO_ACTIVE_HIGH>;
			default-state = "off";
		};

		led-out2 {
			label = "out2";
			gpios = <&tpic2810 2 GPIO_ACTIVE_HIGH>;
			default-state = "off";
		};

		led-out3 {
			label = "out3";
			gpios = <&tpic2810 3 GPIO_ACTIVE_HIGH>;
			default-state = "off";
		};

		led-out4 {
			label = "out4";
			gpios = <&tpic2810 4 GPIO_ACTIVE_HIGH>;
			default-state = "off";
		};

		led-out5 {
			label = "out5";
			gpios = <&tpic2810 5 GPIO_ACTIVE_HIGH>;
			default-state = "off";
		};

		led-out6 {
			label = "out6";
			gpios = <&tpic2810 6 GPIO_ACTIVE_HIGH>;
			default-state = "off";
		};

		led-out7 {
			label = "out7";
			gpios = <&tpic2810 7 GPIO_ACTIVE_HIGH>;
			default-state = "off";
		};
	};
};

&dra7_pmx_core {
	dcan1_pins_default: dcan1_pins_default {
		pinctrl-single,pins = <
			DRA7XX_CORE_IOPAD(0x37d0, PIN_OUTPUT_PULLUP | MUX_MODE0)	/* dcan1_tx */
			DRA7XX_CORE_IOPAD(0x37d4, PIN_INPUT_PULLUP | MUX_MODE0)		/* dcan1_rx */
		>;
	};

	dcan1_pins_sleep: dcan1_pins_sleep {
		pinctrl-single,pins = <
			DRA7XX_CORE_IOPAD(0x37d0, MUX_MODE15 | PULL_UP)	/* dcan1_tx.off */
			DRA7XX_CORE_IOPAD(0x37d4, MUX_MODE15 | PULL_UP)	/* dcan1_rx.off */
		>;
	};
};

&i2c1 {
	status = "okay";
	clock-frequency = <400000>;

	tps659038: tps659038@58 {
		compatible = "ti,tps659038";
		reg = <0x58>;
		interrupts-extended = <&gpio6 16 IRQ_TYPE_LEVEL_HIGH
			       &dra7_pmx_core 0x418>;
		#interrupt-cells = <2>;
		interrupt-controller;
		ti,system-power-controller;
		ti,palmas-override-powerhold;

		tps659038_pmic {
			compatible = "ti,tps659038-pmic";

			smps12-in-supply = <&vmain>;
			smps3-in-supply = <&vmain>;
			smps45-in-supply = <&vmain>;
			smps6-in-supply = <&vmain>;
			smps7-in-supply = <&vmain>;
			smps8-in-supply = <&vmain>;
			smps9-in-supply = <&vmain>;
			ldo1-in-supply = <&vmain>;
			ldo2-in-supply = <&vmain>;
			ldo3-in-supply = <&vmain>;
			ldo4-in-supply = <&vmain>;
			ldo9-in-supply = <&vmain>;
			ldoln-in-supply = <&vmain>;
			ldousb-in-supply = <&vmain>;
			ldortc-in-supply = <&vmain>;

			regulators {
				smps12_reg: smps12 {
					/* VDD_MPU */
					regulator-name = "smps12";
					regulator-min-microvolt = <850000>;
					regulator-max-microvolt = <1250000>;
					regulator-always-on;
					regulator-boot-on;
				};

				smps3_reg: smps3 {
					/* VDD_DDR EMIF1 EMIF2 */
					regulator-name = "smps3";
					regulator-min-microvolt = <1350000>;
					regulator-max-microvolt = <1350000>;
					regulator-always-on;
					regulator-boot-on;
				};

				smps45_reg: smps45 {
					/* VDD_DSPEVE on AM572 */
					/* VDD_IVA + VDD_DSP on AM571 */
					regulator-name = "smps45";
					regulator-min-microvolt = <850000>;
					regulator-max-microvolt = <1250000>;
					regulator-always-on;
					regulator-boot-on;
				};

				smps6_reg: smps6 {
					/* VDD_GPU */
					regulator-name = "smps6";
					regulator-min-microvolt = <850000>;
					regulator-max-microvolt = <1250000>;
					regulator-always-on;
					regulator-boot-on;
				};

				smps7_reg: smps7 {
					/* VDD_CORE */
					regulator-name = "smps7";
					regulator-min-microvolt = <850000>;
					regulator-max-microvolt = <1150000>;
					regulator-always-on;
					regulator-boot-on;
				};

				smps8_reg: smps8 {
					/* 5728 - VDD_IVAHD */
					/* 5718 - N.C. test point */
					regulator-name = "smps8";
				};

				smps9_reg: smps9 {
					/* VDD_3_3D */
					regulator-name = "smps9";
					regulator-min-microvolt = <3300000>;
					regulator-max-microvolt = <3300000>;
					regulator-always-on;
					regulator-boot-on;
				};

				ldo1_reg: ldo1 {
					/* VDDSHV8 - VSDMMC  */
					/* NOTE: on rev 1.3a, data supply */
					regulator-name = "ldo1";
					regulator-min-microvolt = <1800000>;
					regulator-max-microvolt = <3300000>;
					regulator-boot-on;
					regulator-always-on;
				};

				ldo2_reg: ldo2 {
					/* VDDSH18V */
					regulator-name = "ldo2";
					regulator-min-microvolt = <1800000>;
					regulator-max-microvolt = <1800000>;
					regulator-always-on;
					regulator-boot-on;
				};

				ldo3_reg: ldo3 {
					/* R1.3a 572x V1_8PHY_LDO3: USB, SATA */
					regulator-name = "ldo3";
					regulator-min-microvolt = <1800000>;
					regulator-max-microvolt = <1800000>;
					regulator-always-on;
					regulator-boot-on;
				};

				ldo4_reg: ldo4 {
					/* R1.3a 572x V1_8PHY_LDO4: PCIE, HDMI*/
					regulator-name = "ldo4";
					regulator-min-microvolt = <1800000>;
					regulator-max-microvolt = <1800000>;
					regulator-always-on;
					regulator-boot-on;
				};

				/* LDO5-8 unused */

				ldo9_reg: ldo9 {
					/* VDD_RTC  */
					regulator-name = "ldo9";
					regulator-min-microvolt = <840000>;
					regulator-max-microvolt = <1160000>;
					regulator-always-on;
					regulator-boot-on;
				};

				ldoln_reg: ldoln {
					/* VDDA_1V8_PLL */
					regulator-name = "ldoln";
					regulator-min-microvolt = <1800000>;
					regulator-max-microvolt = <1800000>;
					regulator-always-on;
					regulator-boot-on;
				};

				ldousb_reg: ldousb {
					/* VDDA_3V_USB: VDDA_USBHS33 */
					regulator-name = "ldousb";
					regulator-min-microvolt = <3300000>;
					regulator-max-microvolt = <3300000>;
					regulator-always-on;
					regulator-boot-on;
				};

				ldortc_reg: ldortc {
					/* VDDA_RTC  */
					regulator-name = "ldortc";
					regulator-min-microvolt = <1800000>;
					regulator-max-microvolt = <1800000>;
					regulator-always-on;
					regulator-boot-on;
				};

				regen1: regen1 {
					/* VDD_3V3_ON */
					regulator-name = "regen1";
					regulator-boot-on;
					regulator-always-on;
				};

				regen2: regen2 {
					/* Needed for PMIC internal resource */
					regulator-name = "regen2";
					regulator-boot-on;
					regulator-always-on;
				};
			};
		};

		tps659038_rtc: tps659038_rtc {
			compatible = "ti,palmas-rtc";
			interrupt-parent = <&tps659038>;
			interrupts = <8 IRQ_TYPE_EDGE_FALLING>;
			wakeup-source;
		};

		tps659038_pwr_button: tps659038_pwr_button {
			compatible = "ti,palmas-pwrbutton";
			interrupt-parent = <&tps659038>;
			interrupts = <1 IRQ_TYPE_EDGE_FALLING>;
			wakeup-source;
			ti,palmas-long-press-seconds = <12>;
		};

		tps659038_gpio: tps659038_gpio {
			compatible = "ti,palmas-gpio";
			gpio-controller;
			#gpio-cells = <2>;
		};

		extcon_usb2: tps659038_usb {
			compatible = "ti,palmas-usb-vid";
			ti,enable-vbus-detection;
			ti,enable-id-detection;
			/* ID & VBUS GPIOs provided in board dts */
		};
	};

	tpic2810: tpic2810@60 {
		compatible = "ti,tpic2810";
		reg = <0x60>;
		gpio-controller;
		#gpio-cells = <2>;
	};
};

&mcspi3 {
	status = "okay";
	ti,pindir-d0-out-d1-in;

	sn65hvs882: sn65hvs882@0 {
		compatible = "pisosr-gpio";
		gpio-controller;
		#gpio-cells = <2>;

		reg = <0>;
		spi-max-frequency = <1000000>;
		spi-cpol;
	};
};

&uart3 {
	status = "okay";
	interrupts-extended = <&crossbar_mpu GIC_SPI 69 IRQ_TYPE_LEVEL_HIGH
			       &dra7_pmx_core 0x248>;
};

&rtc {
	status = "okay";
	ext-clk-src;
};

&mac {
	status = "okay";
	dual_emac;
};

&cpsw_emac0 {
	phy_id = <&davinci_mdio>, <0>;
	phy-mode = "rgmii";
	dual_emac_res_vlan = <1>;
};

&cpsw_emac1 {
	phy_id = <&davinci_mdio>, <1>;
	phy-mode = "rgmii";
	dual_emac_res_vlan = <2>;
};

&usb2_phy1 {
	phy-supply = <&ldousb_reg>;
};

&usb2_phy2 {
	phy-supply = <&ldousb_reg>;
};

&usb1 {
	dr_mode = "host";
};

&omap_dwc3_2 {
	extcon = <&extcon_usb2>;
};

&usb2 {
	extcon = <&extcon_usb2>;
	dr_mode = "otg";
};

&mmc1 {
	status = "okay";
	vmmc-supply = <&v3_3d>;
	vqmmc-supply = <&ldo1_reg>;
	bus-width = <4>;
	cd-gpios = <&gpio6 27 GPIO_ACTIVE_LOW>; /* gpio 219 */
};

&mmc2 {
	status = "okay";
	vmmc-supply = <&v3_3d>;
	vqmmc-supply = <&v3_3d>;
	bus-width = <8>;
	non-removable;
	max-frequency = <96000000>;
	no-1-8-v;
};

&dcan1 {
	status = "okay";
	pinctrl-names = "default", "sleep", "active";
	pinctrl-0 = <&dcan1_pins_sleep>;
	pinctrl-1 = <&dcan1_pins_sleep>;
	pinctrl-2 = <&dcan1_pins_default>;
};

&qspi {
	status = "okay";

	spi-max-frequency = <76800000>;
	m25p80@0 {
		compatible = "s25fl256s1", "jedec,spi-nor";
		spi-max-frequency = <76800000>;
		reg = <0>;
		spi-tx-bus-width = <1>;
		spi-rx-bus-width = <4>;
		#address-cells = <1>;
		#size-cells = <1>;

		/* MTD partition table.
		 * The ROM checks the first four physical blocks
		 * for a valid file to boot and the flash here is
		 * 64KiB block size.
		 */
		partition@0 {
			label = "QSPI.SPL";
			reg = <0x00000000 0x000040000>;
		};
		partition@1 {
			label = "QSPI.u-boot";
			reg = <0x00040000 0x00100000>;
		};
		partition@2 {
			label = "QSPI.u-boot-spl-os";
			reg = <0x00140000 0x00080000>;
		};
		partition@3 {
			label = "QSPI.u-boot-env";
			reg = <0x001c0000 0x00010000>;
		};
		partition@4 {
			label = "QSPI.u-boot-env.backup1";
			reg = <0x001d0000 0x0010000>;
		};
		partition@5 {
			label = "QSPI.kernel";
			reg = <0x001e0000 0x0800000>;
		};
		partition@6 {
			label = "QSPI.file-system";
			reg = <0x009e0000 0x01620000>;
		};
	};
};

<<<<<<< HEAD
&cpu0 {
	vdd-supply = <&smps12_reg>;
=======
&pruss_soc_bus1 {
	status = "okay";

	pruss1: pruss@4b200000 {
		status = "okay";
	};
};

&pruss_soc_bus2 {
	status = "okay";

	pruss2: pruss@4b280000 {
		status = "okay";
	};
>>>>>>> a34939a9
};<|MERGE_RESOLUTION|>--- conflicted
+++ resolved
@@ -479,10 +479,10 @@
 	};
 };
 
-<<<<<<< HEAD
 &cpu0 {
 	vdd-supply = <&smps12_reg>;
-=======
+};
+
 &pruss_soc_bus1 {
 	status = "okay";
 
@@ -497,5 +497,4 @@
 	pruss2: pruss@4b280000 {
 		status = "okay";
 	};
->>>>>>> a34939a9
 };